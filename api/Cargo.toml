--- conflicted
+++ resolved
@@ -1,10 +1,6 @@
 [package]
 name = "bigneon_api"
-<<<<<<< HEAD
-version = "1.4.14"
-=======
 version = "1.4.0"
->>>>>>> 6379c008
 authors = ["CjS77"]
 license = "BSD-3"
 repository = "https://github.com/big-neon/bn-api/"
