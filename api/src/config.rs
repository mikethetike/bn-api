--- conflicted
+++ resolved
@@ -251,7 +251,6 @@
         let communication_default_source_phone = env::var(&COMMUNICATION_DEFAULT_SOURCE_PHONE)
             .unwrap_or_else(|_| panic!("{} must be defined.", COMMUNICATION_DEFAULT_SOURCE_PHONE));
 
-<<<<<<< HEAD
         let sendgrid_api_key = env::var(&SENDGRID_API_KEY)
             .unwrap_or_else(|_| panic!("{} must be defined.", SENDGRID_API_KEY));
 
@@ -281,10 +280,8 @@
             site_id: customer_io_site_id,
         };
 
-=======
         let sendgrid_api_key =
             env::var(&SENDGRID_API_KEY).unwrap_or_else(|_| panic!("{} must be defined.", SENDGRID_API_KEY));
->>>>>>> 1c908906
         let sendgrid_template_bn_refund = env::var(&SENDGRID_TEMPLATE_BN_REFUND)
             .unwrap_or_else(|_| panic!("{} must be defined.", SENDGRID_TEMPLATE_BN_REFUND));
 
@@ -369,14 +366,10 @@
         let ssr_trigger_value = env::var(&SSR_TRIGGER_VALUE).unwrap_or("facebook".to_string());
 
         Config {
-<<<<<<< HEAD
             actix: Actix {
                 workers: actix_workers,
             },
             customer_io,
-=======
-            actix: Actix { workers: actix_workers },
->>>>>>> 1c908906
             allowed_origins,
             app_name,
             api_host,
