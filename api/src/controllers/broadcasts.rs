use actix_web::Path;
use actix_web::{HttpResponse, Query};
use auth::user::User;
use bigneon_db::models::enums::{BroadcastAudience, BroadcastChannel, BroadcastType};
use bigneon_db::models::scopes::Scopes;
use bigneon_db::models::{Broadcast, BroadcastEditableAttributes, Organization, PagingParameters};
use chrono::NaiveDateTime;
use db::Connection;
use errors::BigNeonError;
use extractors::Json;
use models::{PathParameters, WebPayload};
use reqwest::StatusCode;

#[derive(Deserialize, Serialize)]
pub struct NewBroadcastData {
    // TODO: Should this change to subject?
    pub notification_type: BroadcastType,
    //None is now
    pub send_at: Option<NaiveDateTime>,
    pub message: Option<String>,
    pub channel: Option<BroadcastChannel>,
    pub audience: BroadcastAudience,
    pub subject: Option<String>,
}

pub fn create(
    (conn, path, json, user): (Connection, Path<PathParameters>, Json<NewBroadcastData>, User),
) -> Result<HttpResponse, BigNeonError> {
    let connection = conn.get();
    let organization = Organization::find_for_event(path.id, connection)?;

    let channel = json.channel.unwrap_or(BroadcastChannel::PushNotification);
;

    user.requires_scope_for_organization(Scopes::EventBroadcast, &organization, connection)?;

    let broadcast = Broadcast::create(
        path.id,
<<<<<<< HEAD
        json.notification_type,
        channel,
=======
        json.notification_type.clone(),
        json.channel.clone().unwrap_or(BroadcastChannel::PushNotification),
        json.name.clone().unwrap_or(json.notification_type.to_string()),
>>>>>>> 1c908906
        json.message.clone(),
        json.send_at,
        None,
        None,
        BroadcastAudience::PeopleAtTheEvent,
    )
    .commit(connection)?;
    Ok(HttpResponse::Created().json(json!(broadcast)))
}

pub fn index(
    (conn, path, query, user): (Connection, Path<PathParameters>, Query<PagingParameters>, User),
) -> Result<WebPayload<Broadcast>, BigNeonError> {
    let connection = conn.get();
    let organization = Organization::find_for_event(path.id, connection)?;

    user.requires_scope_for_organization(Scopes::EventBroadcast, &organization, connection)?;

    let push_notifications = Broadcast::find_by_event_id(path.id, query.page(), query.limit(), connection)?;

    Ok(WebPayload::new(StatusCode::OK, push_notifications))
}

pub fn show((conn, path, user): (Connection, Path<PathParameters>, User)) -> Result<HttpResponse, BigNeonError> {
    let connection = conn.get();
    let push_notification = Broadcast::find(path.id, connection)?;
    let organization = Organization::find_for_event(push_notification.event_id, connection)?;

    user.requires_scope_for_organization(Scopes::EventBroadcast, &organization, connection)?;

    Ok(HttpResponse::Ok().json(push_notification))
}

pub fn update(
    (conn, path, json, user): (
        Connection,
        Path<PathParameters>,
        Json<BroadcastEditableAttributes>,
        User,
    ),
) -> Result<HttpResponse, BigNeonError> {
    let connection = conn.get();
    let broadcast = Broadcast::find(path.id, connection)?;
    let organization = Organization::find_for_event(broadcast.event_id, connection)?;

    user.requires_scope_for_organization(Scopes::EventBroadcast, &organization, connection)?;
    let broadcast_attributes = json.into_inner();
    let broadcast = broadcast.update(broadcast_attributes, connection)?;
    Ok(HttpResponse::Ok().json(broadcast))
}

pub fn delete((conn, path, user): (Connection, Path<PathParameters>, User)) -> Result<HttpResponse, BigNeonError> {
    let connection = conn.get();
    let broadcast = Broadcast::find(path.id, connection)?;
    let organization = Organization::find_for_event(broadcast.event_id, connection)?;

    user.requires_scope_for_organization(Scopes::EventBroadcast, &organization, connection)?;

    let broadcast = broadcast.cancel(connection)?;
    Ok(HttpResponse::Ok().json(broadcast))
}

pub fn tracking_count(
    (conn, path, _user): (Connection, Path<PathParameters>, User),
) -> Result<HttpResponse, BigNeonError> {
    let connection = conn.get();
    Broadcast::increment_open_count(path.id.clone(), connection)?;
    let broadcast = Broadcast::find(path.id, connection)?;
    Ok(HttpResponse::Ok().json(json!({"event_id": broadcast.event_id})))
}<|MERGE_RESOLUTION|>--- conflicted
+++ resolved
@@ -10,6 +10,7 @@
 use extractors::Json;
 use models::{PathParameters, WebPayload};
 use reqwest::StatusCode;
+use uuid::Uuid;
 
 #[derive(Deserialize, Serialize)]
 pub struct NewBroadcastData {
@@ -36,17 +37,11 @@
 
     let broadcast = Broadcast::create(
         path.id,
-<<<<<<< HEAD
-        json.notification_type,
-        channel,
-=======
         json.notification_type.clone(),
         json.channel.clone().unwrap_or(BroadcastChannel::PushNotification),
         json.name.clone().unwrap_or(json.notification_type.to_string()),
->>>>>>> 1c908906
         json.message.clone(),
         json.send_at,
-        None,
         None,
         BroadcastAudience::PeopleAtTheEvent,
     )
@@ -113,4 +108,8 @@
     Broadcast::increment_open_count(path.id.clone(), connection)?;
     let broadcast = Broadcast::find(path.id, connection)?;
     Ok(HttpResponse::Ok().json(json!({"event_id": broadcast.event_id})))
+}
+#[derive(Serialize, Deserialize)]
+pub struct BroadcastPushNotificationAction {
+    pub event_id: Uuid,
 }