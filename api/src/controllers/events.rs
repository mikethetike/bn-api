--- conflicted
+++ resolved
@@ -247,12 +247,8 @@
 }
 
 pub fn show(
-<<<<<<< HEAD
     (state, connection, parameters, query, user, http_request): (
         State<AppState>,
-=======
-    (connection, parameters, query, user): (
->>>>>>> b11fac3e
         Connection,
         Path<PathParameters>,
         Query<EventParameters>,
