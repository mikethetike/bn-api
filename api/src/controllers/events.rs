use actix_web::{http::StatusCode, HttpResponse, Path, Query, State};
use auth::user::User as AuthUser;
use bigneon_db::dev::times;
use bigneon_db::prelude::*;
use chrono::prelude::*;
use chrono::Duration;
use controllers::organizations::DisplayOrganizationUser;
use db::Connection;
use db::ReadonlyConnection;
use diesel::PgConnection;
use domain_events::executors::UpdateGenresPayload;
use errors::*;
use extractors::*;
use helpers::application;
use models::*;
use serde_json::Value;
use serde_with::{self, CommaSeparator};
use server::AppState;
use std::collections::HashMap;
use utils::cloudinary::optimize_cloudinary;
use utils::ServiceLocator;
use uuid::Uuid;

#[derive(Deserialize, Clone)]
pub struct SearchParameters {
    #[serde(default, deserialize_with = "deserialize_unless_blank")]
    query: Option<String>,
    region_id: Option<Uuid>,
    organization_id: Option<Uuid>,
    venue_id: Option<Uuid>,
    #[serde(
        default,
        with = "serde_with::rust::StringWithSeparator::<CommaSeparator>"
    )]
    genres: Vec<String>,
    #[serde(
        default,
        with = "serde_with::rust::StringWithSeparator::<CommaSeparator>"
    )]
    status: Vec<EventStatus>,
    start_utc: Option<NaiveDateTime>,
    end_utc: Option<NaiveDateTime>,
    page: Option<u32>,
    limit: Option<u32>,
    #[serde(default, deserialize_with = "deserialize_unless_blank")]
    sort: Option<String>,
    dir: Option<SortingDir>,
    past_or_upcoming: Option<String>,
    updated_at: Option<String>,
    #[serde(default, deserialize_with = "deserialize_unless_blank")]
    category: Option<EventTypes>,
}

<<<<<<< HEAD
#[derive(Serialize)]
struct EventVenueEntry {
    id: Uuid,
    name: String,
    organization_id: Uuid,
    venue_id: Option<Uuid>,
    created_at: NaiveDateTime,
    event_start: Option<NaiveDateTime>,
    door_time: Option<NaiveDateTime>,
    status: EventStatus,
    publish_date: Option<NaiveDateTime>,
    promo_image_url: Option<String>,
    original_promo_image_url: Option<String>,
    additional_info: Option<String>,
    top_line_info: Option<String>,
    age_limit: Option<String>,
    cancelled_at: Option<NaiveDateTime>,
    venue: Option<Venue>,
    artists: Option<Vec<DisplayEventArtist>>,
    min_ticket_price: Option<i64>,
    max_ticket_price: Option<i64>,
    is_external: bool,
    external_url: Option<String>,
    user_is_interested: bool,
    localized_times: EventLocalizedTimeStrings,
    tracking_keys: TrackingKeys,
    event_type: EventTypes,
    updated_at: NaiveDateTime,
    slug: String,
    url: String,
    event_end: Option<NaiveDateTime>,
}

=======
>>>>>>> 5b13fdb4
impl From<SearchParameters> for Paging {
    fn from(s: SearchParameters) -> Paging {
        let mut default_tags: HashMap<String, Value> = HashMap::new();
        if let Some(ref i) = s.query {
            default_tags.insert("query".to_owned(), json!(i.clone()));
        }
        if let Some(ref i) = s.region_id {
            default_tags.insert("region_id".to_owned(), json!(i));
        }
        if let Some(ref i) = s.organization_id {
            default_tags.insert("organization_id".to_owned(), json!(i));
        }
        for event_status in s.status.clone().into_iter() {
            default_tags.insert("status".to_owned(), json!(event_status));
        }

        if let Some(ref i) = s.start_utc {
            default_tags.insert("start_utc".to_owned(), json!(i));
        }
        if let Some(ref i) = s.end_utc {
            default_tags.insert("end_utc".to_owned(), json!(i));
        }

        PagingParameters {
            page: s.page,
            limit: s.limit,
            sort: s.sort,
            dir: s.dir,
            tags: default_tags,
        }
        .into()
    }
}

/**
 * What events does this user have authority to check in
**/
pub fn checkins(
    (conn, query, auth_user, state): (
        Connection,
        Query<SearchParameters>,
        AuthUser,
        State<AppState>,
    ),
) -> Result<HttpResponse, BigNeonError> {
    let events = auth_user.user.find_events_with_access_to_scan(conn.get())?;
    let mut payload = Payload::new(
        EventVenueEntry::event_venues_from_events(
            events,
            Some(auth_user.user),
            &state,
            conn.get(),
        )?,
        query.into_inner().into(),
    );
    payload.paging.total = payload.data.len() as u64;
    payload.paging.limit = 100;
    Ok(HttpResponse::Ok().json(&payload))
}

pub fn index(
    (state, connection, query, auth_user): (
        State<AppState>,
        ReadonlyConnection,
        Query<SearchParameters>,
        OptionalUser,
    ),
) -> Result<HttpResponse, BigNeonError> {
    let connection = connection.get();
    let query = query.into_inner();
    let paging = query.clone().into();
    let user = auth_user
        .into_inner()
        .and_then(|auth_user| Some(auth_user.user));

    let past_or_upcoming = match query
        .past_or_upcoming
        .clone()
        .unwrap_or("upcoming".to_string())
        .as_str()
    {
        "past" => PastOrUpcoming::Past,
        _ => PastOrUpcoming::Upcoming,
    };

    let sort_field = match query
        .sort
        .clone()
        .unwrap_or("event_start".to_string())
        .as_str()
    {
        "event_start" => EventSearchSortField::EventStart,
        "name" => EventSearchSortField::Name,
        _ => EventSearchSortField::EventStart,
    };

    let events_count = Event::search(
        query.query.clone(),
        query.region_id,
        query.organization_id,
        query.venue_id.map(|v| vec![v]),
        if query.genres.is_empty() {
            None
        } else {
            Some(query.genres.clone())
        },
        query.start_utc,
        query.end_utc,
        if query.status.is_empty() {
            None
        } else {
            Some(query.status.clone())
        },
        sort_field,
        query.dir.clone().unwrap_or(SortingDir::Asc),
        user.clone(),
        past_or_upcoming,
        query.category.clone(),
        &paging,
        state.service_locator.country_lookup_service(),
        connection,
    )?;
    let (events, count) = events_count;

    let mut payload = Payload::new(
        EventVenueEntry::event_venues_from_events(events, user, &state, connection)?,
        query.into(),
    );
    payload.paging.total = count as u64;
    payload.paging.limit = paging.limit;

    Ok(HttpResponse::Ok().json(&payload))
}

#[derive(Deserialize)]
pub struct EventParameters {
    pub box_office_pricing: Option<bool>,
    pub redemption_code: Option<String>,
    pub private_access_code: Option<String>,
}

pub fn show(
    (state, connection, parameters, query, user, request): (
        State<AppState>,
        ReadonlyConnection,
        Path<StringPathParameters>,
        Query<EventParameters>,
        OptionalUser,
        RequestInfo,
    ),
) -> Result<HttpResponse, BigNeonError> {
    let connection = connection.get();
    let user = user.into_inner();

    let event_id = match parameters.id.parse() {
        Ok(i) => i,
        Err(_) => {
            // Backwards compatibility for existing links
            let slugs = Slug::find_by_slug(&parameters.id, connection)?;
            if slugs.is_empty()
                || (slugs[0].main_table != Tables::Events || slugs[0].slug_type != SlugTypes::Event)
            {
                return application::not_found();
            }

            slugs[0].main_table_id
        }
    };

    let (event, organization, venue, fee_schedule) =
        Event::find_incl_org_venue_fees(event_id, connection)?;

    if event.private_access_code.is_some()
        && !(query.private_access_code.is_some()
            && event.private_access_code.clone().unwrap()
                == query.private_access_code.clone().unwrap().to_lowercase())
    {
        match user {
            Some(ref user) => user.requires_scope_for_organization(
                Scopes::OrgReadEvents,
                &organization,
                connection,
            )?,
            None => {
                return application::unauthorized_with_message(
                    "Unauthorized access of private event",
                    None,
                    None,
                );
            }
        }
    };

    let user_has_privileges = match user {
        Some(ref user) => user.has_scope_for_organization_event(
            Scopes::EventWrite,
            &organization,
            event.id,
            connection,
        )?,
        None => false,
    };

    let event_ended = event.event_end.unwrap_or(times::infinity()) < dates::now().finish();
    if !user_has_privileges
        && (event.publish_date.unwrap_or(times::infinity()) > dates::now().finish()
            || event.deleted_at.is_some()
            || event_ended)
    {
        return application::not_found();
    }

    let localized_times = event.get_all_localized_time_strings(venue.as_ref());
    let event_artists = EventArtist::find_all_from_event(event.id, connection)?;
    let total_interest = EventInterest::total_interest(event.id, connection)?;
    let user_interest = match user {
        Some(ref u) => EventInterest::user_interest(event.id, u.id(), connection)?,
        None => false,
    };

    let box_office_pricing = query.box_office_pricing.unwrap_or(false);
    if box_office_pricing {
        match user {
            Some(ref user) => user.requires_scope_for_organization(
                Scopes::BoxOfficeTicketRead,
                &organization,
                connection,
            )?,
            None => {
                return application::unauthorized_with_message(
                    "Cannot access box office pricing",
                    None,
                    None,
                );
            }
        }
    }

    let ticket_types =
        TicketType::find_by_event_id(event.id, true, query.redemption_code.clone(), connection)?;
    let mut display_ticket_types = Vec::new();
    let mut sales_start_date = Some(times::infinity());
    let mut limited_tickets_remaining: Vec<TicketsRemaining> = Vec::new();

    let platform = if box_office_pricing {
        Platforms::BoxOffice
    } else {
        // If we can't determine the platform, then serve it as web
        if let Some(user_agent) = request.user_agent {
            Platforms::from_user_agent(user_agent.as_str()).unwrap_or(Platforms::Web)
        } else {
            Platforms::Web
        }
    };

    for ticket_type in ticket_types {
        match platform {
            Platforms::App => {
                if !ticket_type.app_sales_enabled {
                    continue;
                }
            }
            Platforms::Web => {
                if !ticket_type.web_sales_enabled {
                    continue;
                }
            }
            Platforms::BoxOffice => {
                if !ticket_type.box_office_sales_enabled {
                    continue;
                }
            }
        };

        if ticket_type.status != TicketTypeStatus::Cancelled {
            let display_ticket_type = UserDisplayTicketType::from_ticket_type(
                &ticket_type,
                &fee_schedule,
                box_office_pricing,
                query.redemption_code.clone(),
                connection,
            )?;

            // Only show private ticket types via holds
            if ticket_type.visibility == TicketTypeVisibility::Hidden
                && display_ticket_type.redemption_code.is_none()
            {
                continue;
            }

            if sales_start_date.unwrap()
                > ticket_type.start_date.clone().unwrap_or(times::infinity())
            {
                sales_start_date = ticket_type.start_date.clone();
            }

            // If the ticket type is sold out, hide it if necessary
            if display_ticket_type.status != TicketTypeStatus::Published
                && ticket_type.visibility == TicketTypeVisibility::WhenAvailable
            {
                continue;
            };

            display_ticket_types.push(display_ticket_type);
        }
    }

    if let Some(ref u) = user {
        let tickets_bought = Order::quantity_for_user_for_event(u.id(), event.id, connection)?;
        for (tt_id, num) in tickets_bought {
            let limit = TicketType::find(tt_id, connection)?.limit_per_person;
            if limit > 0 {
                limited_tickets_remaining.push(TicketsRemaining {
                    ticket_type_id: tt_id,
                    tickets_remaining: limit - num,
                });
            }
        }
    }

    let mut tracking_keys = Organization::tracking_keys_for_ids(
        vec![organization.id],
        &state.config.api_keys_encryption_key,
        connection,
    )?
    .get(&organization.id)
    .unwrap_or(&TrackingKeys {
        ..Default::default()
    })
    .clone();

    if let Some(ref pixel) = event.facebook_pixel_key {
        tracking_keys.facebook_pixel_key = Some(pixel.to_string());
    }

    let (min_ticket_price, max_ticket_price) = if event.publish_date.unwrap_or(times::infinity())
        < dates::now().finish()
        || user_has_privileges
    {
        event.current_ticket_pricing_range(box_office_pricing, connection)?
    } else {
        (None, None)
    };
    // Show private access code to any admin with write access
    let show_private_access_code = if let Some(user) = user {
        user.has_scope_for_organization_event(
            Scopes::EventWrite,
            &organization,
            event.id,
            connection,
        )?
    } else {
        false
    };

    let fee_in_cents = event
        .client_fee_in_cents
        .unwrap_or(organization.client_event_fee_in_cents)
        + event
            .company_fee_in_cents
            .unwrap_or(organization.company_event_fee_in_cents);
    let slug = event.slug(connection)?;
    let payload = &EventShowResult {
        id: event.id,
        response_type: "Event".to_string(),
        private_access_code: if show_private_access_code {
            Some(event.private_access_code)
        } else {
            None
        },
        name: event.name,
        organization_id: event.organization_id,
        venue_id: event.venue_id,
        created_at: event.created_at,
        event_start: event.event_start,
        door_time: event.door_time,
        event_end: event.event_end,
        cancelled_at: event.cancelled_at,
        fee_in_cents,
        status: event.status,
        publish_date: event.publish_date,
        promo_image_url: optimize_cloudinary(&event.promo_image_url),
        original_promo_image_url: event.promo_image_url,
        cover_image_url: event.cover_image_url,
        additional_info: event.additional_info,
        top_line_info: event.top_line_info,
        age_limit: event.age_limit,
        video_url: event.video_url,
        organization: ShortOrganization {
            id: organization.id,
            slug: organization.slug(connection).optional()?.map(|s| s.slug),
            name: organization.name,
        },
        venue: match venue {
            Some(v) => Some(v.for_display(connection)?),
            None => None,
        },
        artists: event_artists,
        ticket_types: display_ticket_types,
        total_interest,
        user_is_interested: user_interest,
        min_ticket_price,
        max_ticket_price,
        is_external: event.is_external,
        external_url: event.external_url,
        override_status: event.override_status,
        limited_tickets_remaining,
        localized_times,
        tracking_keys,
        event_type: event.event_type,
        sales_start_date,
        url: format!("{}/tickets/{}", &state.config.front_end_url, &slug),
        slug,
        facebook_pixel_key: event.facebook_pixel_key,
        extra_admin_data: event.extra_admin_data.and_then(|data| {
            if user_has_privileges {
                Some(data)
            } else {
                None
            }
        }),
    };

    Ok(HttpResponse::Ok().json(&payload))
}

pub fn publish(
    (connection, path, user): (Connection, Path<PathParameters>, AuthUser),
) -> Result<HttpResponse, BigNeonError> {
    let conn = connection.get();
    let event = Event::find(path.id, conn)?;
    user.requires_scope_for_organization_event(
        Scopes::EventWrite,
        &event.organization(conn)?,
        &event,
        conn,
    )?;
    event.publish(Some(user.id()), conn)?;

    Ok(HttpResponse::Ok().finish())
}

pub fn unpublish(
    (connection, path, user): (Connection, Path<PathParameters>, AuthUser),
) -> Result<HttpResponse, BigNeonError> {
    let conn = connection.get();
    let event = Event::find(path.id, conn)?;
    user.requires_scope_for_organization_event(
        Scopes::EventWrite,
        &event.organization(conn)?,
        &event,
        conn,
    )?;
    event.unpublish(Some(user.id()), conn)?;
    Ok(HttpResponse::Ok().finish())
}

#[derive(Deserialize, Serialize, Debug)]
pub struct TicketRedeemRequest {
    pub redeem_key: String,
}

pub fn redeem_ticket(
    (connection, parameters, redeem_parameters, auth_user, state): (
        Connection,
        Path<RedeemTicketPathParameters>,
        Json<TicketRedeemRequest>,
        AuthUser,
        State<AppState>,
    ),
) -> Result<HttpResponse, BigNeonError> {
    let connection = connection.get();
    let ticket = TicketInstance::find_for_processing(
        parameters.ticket_instance_id,
        parameters.id,
        connection,
    )?;
    let db_event = Event::find(ticket.event_id, connection)?;
    let organization = db_event.organization(connection)?;
    auth_user.requires_scope_for_organization_event(
        Scopes::RedeemTicket,
        &organization,
        &db_event,
        connection,
    )?;
    let redeemable =
        TicketInstance::show_redeemable_ticket(parameters.ticket_instance_id, connection)?;

    let result = TicketInstance::redeem_ticket(
        ticket.id,
        redeem_parameters.redeem_key.clone(),
        auth_user.id(),
        connection,
    )?;

    match result {
        RedeemResults::TicketRedeemSuccess => {
            //Redeem ticket on chain
            let asset = Asset::find(ticket.asset_id, connection)?;
            match asset.blockchain_asset_id {
                Some(a) => {
                    let wallet = Wallet::find(ticket.wallet_id, connection)?;
                    state.config.tari_client.modify_asset_redeem_token(&wallet.secret_key, &wallet.public_key,
                                                                       &a,
                                                                       vec![ticket.token_id as u64],
                    )?;

                    //Fetch the redeemable again to include the redeemed_by and redeemed_at fields
                    let redeemable = TicketInstance::show_redeemable_ticket(parameters.ticket_instance_id, connection)?;

                    Ok(HttpResponse::Ok().json(redeemable))
                }
                None => Ok(HttpResponse::BadRequest().json(json!({ "error": "Could not complete this checkout because the asset has not been assigned on the blockchain.".to_string()}))),
            }
        }
        RedeemResults::TicketAlreadyRedeemed => Ok(HttpResponse::Conflict().json(json!({
        "error": "Ticket has already been redeemed.".to_string(),
        "redeemed_by": redeemable.redeemed_by,
        "redeemed_at": redeemable.redeemed_at
        }))),
        RedeemResults::TicketInvalid => {
            Ok(HttpResponse::BadRequest().json(json!({"error": "Ticket is invalid.".to_string()})))
        }
    }
}

pub fn show_from_organizations(
    (connection, path, paging, user): (
        Connection,
        Path<PathParameters>,
        Query<PagingParameters>,
        AuthUser,
    ),
) -> Result<WebPayload<EventSummaryResult>, BigNeonError> {
    let conn = connection.get();
    let org = Organization::find(path.id, conn)?;
    user.requires_scope_for_organization(Scopes::OrgReadEvents, &org, conn)?;

    let user_roles = org.get_roles_for_user(&user.user, conn)?;
    let mut events = Event::find_all_events_for_organization(
        path.id,
        paging
            .get_tag("past_or_upcoming")
            .unwrap_or_else(|| "Upcoming".to_string())
            .parse()?,
        if Roles::get_event_limited_roles()
            .iter()
            .find(|r| user_roles.contains(&r))
            .is_some()
        {
            Some(user.user.get_event_ids_for_organization(org.id, conn)?)
        } else {
            None
        },
        paging.page(),
        paging.limit(),
        conn,
    )?;
    for event in events.data.iter_mut() {
        if !user.has_scope_for_organization_event(Scopes::EventDelete, &org, event.id, conn)? {
            event.eligible_for_deletion = None;
        }

        if !user.has_scope_for_organization_event(Scopes::DashboardRead, &org, event.id, conn)? {
            event.sales_total_in_cents = None;
            event.sold_held = None;
            event.sold_unreserved = None;
            for tt in event.ticket_types.iter_mut() {
                tt.sold_unreserved = None;
                tt.sold_held = None;
                tt.sales_total_in_cents = None;
            }
        }
    }
    Ok(WebPayload::new(StatusCode::OK, events))
}

#[derive(Deserialize)]
pub struct DashboardParameters {
    start_utc: Option<NaiveDate>,
    // Defaults to 29 days ago if not provided
    end_utc: Option<NaiveDate>, // Defaults to today if not provided
}

#[derive(Deserialize, Serialize)]
pub struct DashboardResult {
    pub event: EventSummaryResult,
    pub day_stats: Vec<DayStats>,
}

pub fn dashboard(
    (connection, path, query, user): (
        Connection,
        Path<PathParameters>,
        Query<DashboardParameters>,
        AuthUser,
    ),
) -> Result<HttpResponse, BigNeonError> {
    let conn = connection.get();
    let event = Event::find(path.id, conn)?;
    user.requires_scope_for_organization_event(
        Scopes::DashboardRead,
        &event.organization(conn)?,
        &event,
        conn,
    )?;
    let summary = event.summary(conn)?;
    let end_utc = match query.end_utc {
        Some(end_utc) => end_utc,
        None => std::cmp::min(
            Utc::now().naive_utc().date(),
            event.event_end.unwrap_or(Utc::now().naive_utc()).date(),
        ),
    };

    let start_utc = query.start_utc.unwrap_or(end_utc - Duration::days(29));

    let day_stats = event.get_sales_by_date_range(start_utc, end_utc, conn)?;

    Ok(HttpResponse::Ok().json(DashboardResult {
        event: summary,
        day_stats,
    }))
}

#[derive(Deserialize, Debug)]
pub struct AddArtistRequest {
    pub artist_id: Uuid,
    pub rank: i32,
    pub set_time: Option<NaiveDateTime>,
    pub importance: i32,
    pub stage_id: Option<Uuid>,
}

pub fn create(
    (connection, new_event, user): (Connection, Json<NewEvent>, AuthUser),
) -> Result<HttpResponse, BigNeonError> {
    let connection = connection.get();
    let organization = Organization::find(new_event.organization_id, connection)?;
    user.requires_scope_for_organization(Scopes::EventWrite, &organization, connection)?;

    let new_event = new_event.into_inner();

    let event = new_event.commit(Some(user.id()), connection)?;

    create_domain_action_event(event.id, connection);
    Ok(HttpResponse::Created().json(event))
}

pub fn update(
    (connection, parameters, event_parameters, user): (
        Connection,
        Path<PathParameters>,
        Json<EventEditableAttributes>,
        AuthUser,
    ),
) -> Result<HttpResponse, BigNeonError> {
    let connection = connection.get();
    let event = Event::find(parameters.id, connection)?;
    let organization = event.organization(connection)?;
    user.requires_scope_for_organization_event(
        Scopes::EventWrite,
        &organization,
        &event,
        connection,
    )?;

    let event_parameters = event_parameters.into_inner();
    // Not sure about this at this time, we don't want to have 404's on the old URL
    //       if let Some(ref name) = event_parameters.name {
    //        event_parameters.slug = Some(event_parameters.slug.unwrap_or(create_slug(name)));
    //    }

    let updated_event = event.update(Some(user.id()), event_parameters, connection)?;

    create_domain_action_event(updated_event.id, connection);

    Ok(HttpResponse::Ok().json(&updated_event))
}

fn create_domain_action_event(event_id: Uuid, conn: &PgConnection) {
    let domain_action = DomainAction::create(
        None,
        DomainActionTypes::SubmitSitemapToSearchEngines,
        None,
        json!({}),
        Some(Tables::Events),
        Some(event_id),
    );
    domain_action.commit(conn).unwrap();
}

pub fn delete(
    (connection, parameters, user): (Connection, Path<PathParameters>, AuthUser),
) -> Result<HttpResponse, BigNeonError> {
    let connection = connection.get();
    let event = Event::find(parameters.id, connection)?;
    let organization = event.organization(connection)?;
    user.requires_scope_for_organization_event(
        Scopes::EventDelete,
        &organization,
        &event,
        connection,
    )?;

    event.delete(user.id(), connection)?;
    Ok(HttpResponse::Ok().json({}))
}

pub fn cancel(
    (connection, parameters, user): (Connection, Path<PathParameters>, AuthUser),
) -> Result<HttpResponse, BigNeonError> {
    let connection = connection.get();
    let event = Event::find(parameters.id, connection)?;
    let organization = event.organization(connection)?;
    user.requires_scope_for_organization_event(
        Scopes::EventCancel,
        &organization,
        &event,
        connection,
    )?;

    //Doing this in the DB layer so it can use the DB time as now.
    let updated_event = event.cancel(Some(user.id()), connection)?;

    Ok(HttpResponse::Ok().json(&updated_event))
}

pub fn list_interested_users(
    (connection, path_parameters, query, user): (
        Connection,
        Path<PathParameters>,
        Query<PagingParameters>,
        AuthUser,
    ),
) -> Result<HttpResponse, BigNeonError> {
    user.requires_scope(Scopes::EventInterest)?;

    let connection = connection.get();
    let paging: Paging = query.clone().into();

    let payload = EventInterest::list_interested_users(
        path_parameters.id,
        user.id(),
        paging.page * paging.limit,
        (paging.page * paging.limit) + paging.limit,
        connection,
    )?;
    Ok(HttpResponse::Ok().json(&payload))
}

pub fn add_interest(
    (connection, parameters, user): (Connection, Path<PathParameters>, AuthUser),
) -> Result<HttpResponse, BigNeonError> {
    user.requires_scope(Scopes::EventInterest)?;

    let connection = connection.get();
    let event_interest = EventInterest::create(parameters.id, user.id()).commit(connection)?;
    Ok(HttpResponse::Created().json(&event_interest))
}

pub fn remove_interest(
    (connection, parameters, user): (Connection, Path<PathParameters>, AuthUser),
) -> Result<HttpResponse, BigNeonError> {
    user.requires_scope(Scopes::EventInterest)?;

    let connection = connection.get();
    let event_interest = EventInterest::remove(parameters.id, user.id(), connection)?;
    Ok(HttpResponse::Ok().json(&event_interest))
}

pub fn add_artist(
    (connection, parameters, event_artist, user): (
        Connection,
        Path<PathParameters>,
        Json<AddArtistRequest>,
        AuthUser,
    ),
) -> Result<HttpResponse, BigNeonError> {
    let connection = connection.get();
    let event = Event::find(parameters.id, connection)?;
    let organization = event.organization(connection)?;
    user.requires_scope_for_organization_event(
        Scopes::EventWrite,
        &organization,
        &event,
        connection,
    )?;

    let event_artist = EventArtist::create(
        parameters.id,
        event_artist.artist_id,
        event_artist.rank,
        event_artist.set_time,
        event_artist.importance,
        event_artist.stage_id,
    )
    .commit(Some(user.id()), connection)?;

    // Trigger update for event and associated users in background
    let action = DomainAction::create(
        None,
        DomainActionTypes::UpdateGenres,
        None,
        json!(UpdateGenresPayload { user_id: user.id() }),
        Some(Tables::Events),
        Some(event.id),
    );
    action.commit(connection)?;

    Ok(HttpResponse::Created().json(&event_artist))
}

#[derive(Deserialize, Debug, Default)]
pub struct UpdateArtistsRequest {
    pub artist_id: Uuid,
    pub set_time: Option<NaiveDateTime>,
    pub importance: i32,
    pub stage_id: Option<Uuid>,
}

#[derive(Deserialize, Debug, Default)]
pub struct UpdateArtistsRequestList {
    pub artists: Vec<UpdateArtistsRequest>,
}

pub fn update_artists(
    (connection, parameters, artists, user): (
        Connection,
        Path<PathParameters>,
        Json<UpdateArtistsRequestList>,
        AuthUser,
    ),
) -> Result<HttpResponse, BigNeonError> {
    let connection = connection.get();
    let event = Event::find(parameters.id, connection)?;
    let organization = event.organization(connection)?;
    user.requires_scope_for_organization_event(
        Scopes::EventWrite,
        &organization,
        &event,
        connection,
    )?;

    EventArtist::clear_all_from_event(parameters.id, connection)?;

    let mut rank = 0;
    let mut added_artists: Vec<EventArtist> = Vec::new();

    for a in &artists.into_inner().artists {
        added_artists.push(
            EventArtist::create(
                parameters.id,
                a.artist_id,
                rank,
                a.set_time,
                a.importance,
                a.stage_id,
            )
            .commit(Some(user.id()), connection)?,
        );
        rank += 1;
    }

    let action = DomainAction::create(
        None,
        DomainActionTypes::UpdateGenres,
        None,
        json!(UpdateGenresPayload { user_id: user.id() }),
        Some(Tables::Events),
        Some(event.id),
    );
    action.commit(connection)?;

    Ok(HttpResponse::Ok().json(&added_artists))
}

#[derive(Deserialize, Clone)]
pub struct GuestListQueryParameters {
    pub changes_since: Option<NaiveDateTime>,
    #[serde(default, deserialize_with = "deserialize_unless_blank")]
    pub query: Option<String>,
    pub page: Option<u32>,
    pub limit: Option<i32>,
}

impl From<GuestListQueryParameters> for Paging {
    fn from(s: GuestListQueryParameters) -> Paging {
        let mut default_tags: HashMap<String, Value> = HashMap::new();
        default_tags.insert("query".to_owned(), json!(s.query.clone()));
        default_tags.insert("changes_since".to_owned(), json!(s.changes_since.clone()));

        //TODO Replace u32::MAX with our default of 100
        let limit: u32 = match s.limit {
            Some(limit) => {
                if limit > 0 {
                    limit as u32
                } else {
                    std::u32::MAX
                }
            }
            None => std::u32::MAX,
        };

        PagingParameters {
            page: s.page,
            limit: Some(limit),
            sort: None,
            dir: None,
            tags: default_tags,
        }
        .into()
    }
}

pub fn guest_list(
    (connection, query, path, user): (
        Connection,
        Query<GuestListQueryParameters>,
        Path<PathParameters>,
        AuthUser,
    ),
) -> Result<HttpResponse, BigNeonError> {
    //TODO refactor GuestListQueryParameters to PagingParameters
    let conn = connection.get();
    let event = Event::find(path.id, conn)?;
    user.requires_scope_for_organization_event(
        Scopes::EventViewGuests,
        &event.organization(conn)?,
        &event,
        conn,
    )?;

    let query_string = query.clone().query;
    let changes_since = query.clone().changes_since;
    let paging = query.clone().into();
    let tickets_and_total = event.guest_list(query_string, &changes_since, Some(&paging), conn)?;
    let (tickets, total) = tickets_and_total;

    #[derive(Serialize)]
    struct TicketRefundable {
        #[serde(flatten)]
        ticket: RedeemableTicket,
        #[serde(flatten)]
        pending_transfer: PendingTransfer,
        refund_supported: bool,
    }

    let mut tickets_refund: Vec<TicketRefundable> = Vec::new();

    for t in tickets {
        let mut refundable = t.providers.len() != 0;
        for p in t.providers {
            if !ServiceLocator::is_refund_supported(p) {
                refundable = false;
            }
        }

        tickets_refund.push(TicketRefundable {
            ticket: t.ticket.clone(),
            pending_transfer: t.pending_transfer.clone().unwrap_or(PendingTransfer {
                ..Default::default()
            }),
            refund_supported: refundable,
        });
    }

    let mut payload = Payload::new(tickets_refund, query.into_inner().into());
    payload.paging.total = total as u64;
    payload.paging.limit = paging.limit;
    Ok(HttpResponse::Ok().json(payload))
}

pub fn codes(
    (conn, query, path, user): (
        Connection,
        Query<PagingParameters>,
        Path<PathParameters>,
        AuthUser,
    ),
) -> Result<HttpResponse, BigNeonError> {
    let conn = conn.get();
    let event = Event::find(path.id, conn)?;
    user.requires_scope_for_organization_event(
        Scopes::CodeRead,
        &event.organization(conn)?,
        &event,
        conn,
    )?;

    let mut code_type: Option<CodeTypes> = None;
    if let Some(value) = query.tags.get("type") {
        code_type = serde_json::from_value(value.clone())?;
    }

    //TODO: remap query to use paging info
    let codes = Code::find_for_event(path.id, code_type, conn)?;
    let mut payload = Payload::from_data(codes, query.page(), query.limit());
    payload.paging.tags = query.tags.clone();

    Ok(HttpResponse::Ok().json(payload))
}

pub fn holds(
    (conn, query, path, user): (
        Connection,
        Query<PagingParameters>,
        Path<PathParameters>,
        AuthUser,
    ),
) -> Result<HttpResponse, BigNeonError> {
    let conn = conn.get();
    let event = Event::find(path.id, conn)?;
    let organization = &event.organization(conn)?;
    user.requires_scope_for_organization_event(Scopes::HoldRead, &organization, &event, conn)?;
    let holds = Hold::find_for_event(path.id, false, conn)?;
    let mut ticket_type_ids: Vec<Uuid> = holds.iter().map(|h| h.ticket_type_id).collect();
    ticket_type_ids.sort();
    ticket_type_ids.dedup();
    let ticket_types = TicketType::find_by_ids(&ticket_type_ids, conn)?;
    let mut ticket_types_map = HashMap::new();
    for ticket_type in ticket_types {
        ticket_types_map.insert(
            ticket_type.id,
            (
                ticket_type.clone(),
                ticket_type.current_ticket_pricing(false, conn).optional()?,
            ),
        );
    }

    #[derive(Serialize)]
    struct R {
        pub id: Uuid,
        pub name: String,
        pub event_id: Uuid,
        pub redemption_code: Option<String>,
        pub discount_in_cents: Option<i64>,
        pub end_at: Option<NaiveDateTime>,
        pub max_per_user: Option<i64>,
        pub hold_type: HoldTypes,
        pub ticket_type_id: Uuid,
        pub ticket_type_name: String,
        pub price_in_cents: Option<u32>,
        pub available: u32,
        pub quantity: u32,
        pub children_available: u32,
        pub children_quantity: u32,
        pub parent_hold_id: Option<Uuid>,
    }

    let mut list = Vec::<R>::new();
    for hold in holds {
        let (quantity, available) = hold.quantity(conn)?;
        let (children_quantity, children_available) = hold.children_quantity(conn)?;
        let (ticket_type, current_ticket_pricing) = ticket_types_map
            .get(&hold.ticket_type_id)
            .ok_or_else(|| ApplicationError::new("Failed to load hold ticket type".to_string()))?;
        let r = R {
            id: hold.id,
            name: hold.name,
            event_id: hold.event_id,
            redemption_code: hold.redemption_code,
            discount_in_cents: hold.discount_in_cents,
            end_at: hold.end_at,
            max_per_user: hold.max_per_user,
            hold_type: hold.hold_type,
            ticket_type_id: hold.ticket_type_id,
            ticket_type_name: ticket_type.name.clone(),
            price_in_cents: current_ticket_pricing
                .clone()
                .map(|tp| tp.price_in_cents as u32),
            available,
            quantity,
            children_available,
            children_quantity,
            parent_hold_id: hold.parent_hold_id,
        };

        list.push(r);
    }

    Ok(HttpResponse::Ok().json(Payload::from_data(list, query.page(), query.limit())))
}

pub fn users(
    (connection, path_parameters, query_parameters, user): (
        Connection,
        Path<PathParameters>,
        Query<PagingParameters>,
        AuthUser,
    ),
) -> Result<WebPayload<DisplayOrganizationUser>, BigNeonError> {
    let connection = connection.get();
    let event = Event::find(path_parameters.id, connection)?;
    let organization = event.organization(connection)?;
    user.requires_scope_for_organization_event(Scopes::OrgRead, &organization, &event, connection)?;

    let mut members: Vec<DisplayOrganizationUser> = organization
        .users(Some(event.id), connection)?
        .into_iter()
        .map(|u| DisplayOrganizationUser {
            user_id: Some(u.1.id),
            first_name: u.1.first_name,
            last_name: u.1.last_name,
            email: u.1.email,
            roles: u.0.role,
            invite_or_member: "member".to_string(),
            invite_id: None,
        })
        .collect();

    for inv in organization.pending_invites(Some(event.id), connection)? {
        members.push(DisplayOrganizationUser {
            user_id: inv.user_id,
            first_name: None,
            last_name: None,
            email: Some(inv.user_email),
            roles: inv.roles,
            invite_or_member: "invite".to_string(),
            invite_id: Some(inv.id),
        });
    }

    let payload = Payload::from_data(members, query_parameters.page(), query_parameters.limit());
    Ok(WebPayload::new(StatusCode::OK, payload))
}

#[derive(Deserialize)]
pub struct EventUserPathParams {
    id: Uuid,
    user_id: Uuid,
}

pub fn remove_user(
    (connection, path, user): (Connection, Path<EventUserPathParams>, AuthUser),
) -> Result<HttpResponse, BigNeonError> {
    let connection = connection.get();
    let event = Event::find(path.id, connection)?;
    let organization = event.organization(connection)?;
    user.requires_scope_for_organization_event(
        Scopes::OrgUsers,
        &organization,
        &event,
        connection,
    )?;

    let event_user =
        EventUser::find_by_event_id_user_id(event.id, path.user_id, connection).optional()?;
    match event_user {
        Some(event_user) => {
            event_user.destroy(connection)?;
            Ok(HttpResponse::Ok().json(&organization))
        }
        None => Ok(HttpResponse::Ok().finish()),
    }
}

<<<<<<< HEAD
fn event_venues_from_events(
    events: Vec<Event>,
    user: Option<User>,
    state: &State<AppState>,
    connection: &PgConnection,
) -> Result<Vec<EventVenueEntry>, DatabaseError> {
    let mut venue_ids: Vec<Uuid> = events
        .iter()
        .filter(|e| e.venue_id.is_some())
        .map(|e| e.venue_id.unwrap())
        .collect();
    venue_ids.sort();
    venue_ids.dedup();

    let event_ticket_range_mapping = Event::ticket_pricing_range_by_events(
        events.iter().map(|e| e.id).collect::<Vec<Uuid>>(),
        false,
        connection,
    )?;

    let venues = Venue::find_by_ids(venue_ids, connection)?;
    let venue_map = venues.into_iter().fold(HashMap::new(), |mut map, v| {
        map.insert(v.id, v.clone());
        map
    });

    let event_ids = events.iter().map(|e| e.id).collect();
    let mut artists_map = EventArtist::find_all_from_events(event_ids, connection)?;

    let mut organization_ids: Vec<Uuid> = events.iter().map(|e| e.organization_id).collect();
    organization_ids.sort();
    organization_ids.dedup();

    let tracking_keys_for_orgs = Organization::tracking_keys_for_ids(
        organization_ids,
        &state.config.api_keys_encryption_key,
        connection,
    )?;

    let event_interest = match user {
        Some(ref u) => EventInterest::find_interest_by_event_ids_for_user(
            events.iter().map(|e| e.id).collect::<Vec<Uuid>>(),
            u.id,
            connection,
        )?,
        None => HashMap::new(),
    };

    let mut results: Vec<EventVenueEntry> = Vec::new();

    for event in events.into_iter() {
        let venue = event.venue_id.and_then(|v| Some(venue_map[&v].clone()));
        let artists = artists_map.remove(&event.id).map_or(Vec::new(), |x| x);
        let mut min_ticket_price = None;
        let mut max_ticket_price = None;
        if let Some((min, max)) = event_ticket_range_mapping.get(&event.id) {
            min_ticket_price = Some(*min);
            max_ticket_price = Some(*max);
        }

        let localized_times = event.get_all_localized_time_strings(venue.as_ref());
        let organization_id = event.organization_id;
        let tracking_keys = tracking_keys_for_orgs
            .get(&organization_id)
            .unwrap_or(&TrackingKeys {
                ..Default::default()
            })
            .clone();

        results.push(EventVenueEntry {
            venue,
            artists: Some(artists),
            id: event.id,
            name: event.name,
            organization_id,
            venue_id: event.venue_id,
            created_at: event.created_at,
            updated_at: event.updated_at,
            slug: event.slug.clone(),
            event_start: event.event_start,
            door_time: event.door_time,
            status: event.status,
            publish_date: event.publish_date,
            promo_image_url: optimize_cloudinary(&event.promo_image_url),
            original_promo_image_url: event.promo_image_url,
            additional_info: event.additional_info,
            top_line_info: event.top_line_info,
            age_limit: event.age_limit,
            cancelled_at: event.cancelled_at,
            min_ticket_price,
            max_ticket_price,
            is_external: event.is_external,
            external_url: event.external_url,
            user_is_interested: event_interest
                .get(&event.id)
                .map(|i| i.to_owned())
                .unwrap_or(false),
            localized_times,
            tracking_keys,
            event_type: event.event_type,
            url: format!("{}/events/{}", state.config.front_end_url, &event.slug),
            event_end: event.event_end,
        });
    }
    Ok(results)
}

=======
>>>>>>> 5b13fdb4
#[derive(Deserialize)]
pub struct LinkQueryParameters {
    source: Option<String>,
    medium: Option<String>,
    campaign: Option<String>,
    term: Option<String>,
    content: Option<String>,
}

#[derive(Serialize)]
pub struct LinkResult {
    pub link: String,
}

pub fn create_link(
    (path, query, state, user, conn): (
        Path<PathParameters>,
        Json<LinkQueryParameters>,
        State<AppState>,
        AuthUser,
        Connection,
    ),
) -> Result<HttpResponse, BigNeonError> {
    let conn = conn.get();
    let event = Event::find(path.id, conn)?;

    user.requires_scope_for_organization_event(
        Scopes::EventWrite,
        &event.organization(conn)?,
        &event,
        conn,
    )?;

    let query = query.into_inner();
    let slug = event.slug(conn).unwrap_or(path.id.to_string());
    let long_link = format!(
        "{}/tickets/{}?utm_source={}&utm_medium={}&utm_campaign={}&utm_term={}&utm_content={}",
        state.config.front_end_url,
        slug,
        query.source.as_ref().unwrap_or(&"".to_string()),
        query.medium.as_ref().unwrap_or(&"".to_string()),
        query.campaign.as_ref().unwrap_or(&"".to_string()),
        query.term.as_ref().unwrap_or(&"".to_string()),
        query.content.as_ref().unwrap_or(&"".to_string())
    );
    let deep_linker = state.service_locator.create_deep_linker()?;
    let short_link = deep_linker.create_deep_link(&long_link)?;
    Ok(HttpResponse::Ok().json(LinkResult { link: short_link }))
}<|MERGE_RESOLUTION|>--- conflicted
+++ resolved
@@ -51,42 +51,6 @@
     category: Option<EventTypes>,
 }
 
-<<<<<<< HEAD
-#[derive(Serialize)]
-struct EventVenueEntry {
-    id: Uuid,
-    name: String,
-    organization_id: Uuid,
-    venue_id: Option<Uuid>,
-    created_at: NaiveDateTime,
-    event_start: Option<NaiveDateTime>,
-    door_time: Option<NaiveDateTime>,
-    status: EventStatus,
-    publish_date: Option<NaiveDateTime>,
-    promo_image_url: Option<String>,
-    original_promo_image_url: Option<String>,
-    additional_info: Option<String>,
-    top_line_info: Option<String>,
-    age_limit: Option<String>,
-    cancelled_at: Option<NaiveDateTime>,
-    venue: Option<Venue>,
-    artists: Option<Vec<DisplayEventArtist>>,
-    min_ticket_price: Option<i64>,
-    max_ticket_price: Option<i64>,
-    is_external: bool,
-    external_url: Option<String>,
-    user_is_interested: bool,
-    localized_times: EventLocalizedTimeStrings,
-    tracking_keys: TrackingKeys,
-    event_type: EventTypes,
-    updated_at: NaiveDateTime,
-    slug: String,
-    url: String,
-    event_end: Option<NaiveDateTime>,
-}
-
-=======
->>>>>>> 5b13fdb4
 impl From<SearchParameters> for Paging {
     fn from(s: SearchParameters) -> Paging {
         let mut default_tags: HashMap<String, Value> = HashMap::new();
@@ -1245,116 +1209,6 @@
     }
 }
 
-<<<<<<< HEAD
-fn event_venues_from_events(
-    events: Vec<Event>,
-    user: Option<User>,
-    state: &State<AppState>,
-    connection: &PgConnection,
-) -> Result<Vec<EventVenueEntry>, DatabaseError> {
-    let mut venue_ids: Vec<Uuid> = events
-        .iter()
-        .filter(|e| e.venue_id.is_some())
-        .map(|e| e.venue_id.unwrap())
-        .collect();
-    venue_ids.sort();
-    venue_ids.dedup();
-
-    let event_ticket_range_mapping = Event::ticket_pricing_range_by_events(
-        events.iter().map(|e| e.id).collect::<Vec<Uuid>>(),
-        false,
-        connection,
-    )?;
-
-    let venues = Venue::find_by_ids(venue_ids, connection)?;
-    let venue_map = venues.into_iter().fold(HashMap::new(), |mut map, v| {
-        map.insert(v.id, v.clone());
-        map
-    });
-
-    let event_ids = events.iter().map(|e| e.id).collect();
-    let mut artists_map = EventArtist::find_all_from_events(event_ids, connection)?;
-
-    let mut organization_ids: Vec<Uuid> = events.iter().map(|e| e.organization_id).collect();
-    organization_ids.sort();
-    organization_ids.dedup();
-
-    let tracking_keys_for_orgs = Organization::tracking_keys_for_ids(
-        organization_ids,
-        &state.config.api_keys_encryption_key,
-        connection,
-    )?;
-
-    let event_interest = match user {
-        Some(ref u) => EventInterest::find_interest_by_event_ids_for_user(
-            events.iter().map(|e| e.id).collect::<Vec<Uuid>>(),
-            u.id,
-            connection,
-        )?,
-        None => HashMap::new(),
-    };
-
-    let mut results: Vec<EventVenueEntry> = Vec::new();
-
-    for event in events.into_iter() {
-        let venue = event.venue_id.and_then(|v| Some(venue_map[&v].clone()));
-        let artists = artists_map.remove(&event.id).map_or(Vec::new(), |x| x);
-        let mut min_ticket_price = None;
-        let mut max_ticket_price = None;
-        if let Some((min, max)) = event_ticket_range_mapping.get(&event.id) {
-            min_ticket_price = Some(*min);
-            max_ticket_price = Some(*max);
-        }
-
-        let localized_times = event.get_all_localized_time_strings(venue.as_ref());
-        let organization_id = event.organization_id;
-        let tracking_keys = tracking_keys_for_orgs
-            .get(&organization_id)
-            .unwrap_or(&TrackingKeys {
-                ..Default::default()
-            })
-            .clone();
-
-        results.push(EventVenueEntry {
-            venue,
-            artists: Some(artists),
-            id: event.id,
-            name: event.name,
-            organization_id,
-            venue_id: event.venue_id,
-            created_at: event.created_at,
-            updated_at: event.updated_at,
-            slug: event.slug.clone(),
-            event_start: event.event_start,
-            door_time: event.door_time,
-            status: event.status,
-            publish_date: event.publish_date,
-            promo_image_url: optimize_cloudinary(&event.promo_image_url),
-            original_promo_image_url: event.promo_image_url,
-            additional_info: event.additional_info,
-            top_line_info: event.top_line_info,
-            age_limit: event.age_limit,
-            cancelled_at: event.cancelled_at,
-            min_ticket_price,
-            max_ticket_price,
-            is_external: event.is_external,
-            external_url: event.external_url,
-            user_is_interested: event_interest
-                .get(&event.id)
-                .map(|i| i.to_owned())
-                .unwrap_or(false),
-            localized_times,
-            tracking_keys,
-            event_type: event.event_type,
-            url: format!("{}/events/{}", state.config.front_end_url, &event.slug),
-            event_end: event.event_end,
-        });
-    }
-    Ok(results)
-}
-
-=======
->>>>>>> 5b13fdb4
 #[derive(Deserialize)]
 pub struct LinkQueryParameters {
     source: Option<String>,
