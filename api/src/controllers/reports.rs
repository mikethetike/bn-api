use actix_web::{HttpResponse, Path, Query};
use auth::user::User as AuthUser;
use bigneon_db::models::{Organization, Report, Scopes};
use chrono::prelude::*;
use db::Connection;
use errors::*;
use helpers::application;
use models::PathParameters;
use std::str;
use uuid::Uuid;

#[derive(Deserialize)]
pub struct ReportQueryParameters {
    pub report: String,
    pub start_utc: Option<NaiveDateTime>,
    pub end_utc: Option<NaiveDateTime>,
    pub event_id: Option<Uuid>,
}

pub fn get_report(
    (connection, query, path, user): (
        Connection,
        Query<ReportQueryParameters>,
        Path<PathParameters>,
        AuthUser,
    ),
) -> Result<HttpResponse, BigNeonError> {
    match query.report.trim() {
        "transaction_details" => transaction_detail_report((connection, query, path, user)),
        "event_summary" => event_summary_report((connection, query, path, user)),
<<<<<<< HEAD
        "weekly_settlement" => weekly_settlement_report((connection, query, path, user)),
=======
        "ticket_count" => ticket_counts((connection, query, path, user)),
>>>>>>> 9291e490
        _ => application::not_found(),
    }
}

pub fn transaction_detail_report(
    (connection, query, path, user): (
        Connection,
        Query<ReportQueryParameters>,
        Path<PathParameters>,
        AuthUser,
    ),
) -> Result<HttpResponse, BigNeonError> {
    let connection = connection.get();
    //Check if they have org admin permissions
    let organization = Organization::find(path.id, connection)?;
    if query.event_id.is_some() {
        user.requires_scope_for_organization(
            Scopes::EventFinancialReports,
            &organization,
            connection,
        )?;
    } else {
        user.requires_scope_for_organization(Scopes::OrgReports, &organization, connection)?;
    }

    let result = Report::transaction_detail_report(
        query.event_id,
        Some(path.id),
        query.start_utc,
        query.end_utc,
        connection,
    )?;
    Ok(HttpResponse::Ok().json(result))
}

pub fn event_summary_report(
    (connection, query, path, user): (
        Connection,
        Query<ReportQueryParameters>,
        Path<PathParameters>,
        AuthUser,
    ),
) -> Result<HttpResponse, BigNeonError> {
    let connection = connection.get();
    //Check if they have org admin permissions
    let organization = Organization::find(path.id, connection)?;
    if query.event_id.is_some() {
        user.requires_scope_for_organization(
            Scopes::EventFinancialReports,
            &organization,
            connection,
        )?;
    } else {
        // TODO: Switch this out for bad request
        return application::unprocessable("event_id parameter is required");
    }

    let result = Report::summary_event_report(
        //We catch the is_none() above so I'll use unwrap here
        query.event_id.unwrap(),
        query.start_utc,
        query.end_utc,
        connection,
    )?;
    Ok(HttpResponse::Ok().json(result))
}

<<<<<<< HEAD
pub fn weekly_settlement_report(
=======
pub fn ticket_counts(
>>>>>>> 9291e490
    (connection, query, path, user): (
        Connection,
        Query<ReportQueryParameters>,
        Path<PathParameters>,
        AuthUser,
    ),
) -> Result<HttpResponse, BigNeonError> {
    let connection = connection.get();
    //Check if they have org admin permissions
    let organization = Organization::find(path.id, connection)?;
<<<<<<< HEAD

    user.requires_scope_for_organization(Scopes::OrgFinancialReports, &organization, connection)?;

    let result =
        Report::organization_summary_report(path.id, query.start_utc, query.end_utc, connection)?;
=======
    if query.event_id.is_some() {
        user.requires_scope_for_organization(
            Scopes::EventFinancialReports,
            &organization,
            connection,
        )?;
    } else {
        user.requires_scope_for_organization(Scopes::OrgReports, &organization, connection)?;
    }

    let result = Report::ticket_count_report(query.event_id, Some(path.id), connection)?;
>>>>>>> 9291e490
    Ok(HttpResponse::Ok().json(result))
}<|MERGE_RESOLUTION|>--- conflicted
+++ resolved
@@ -28,11 +28,8 @@
     match query.report.trim() {
         "transaction_details" => transaction_detail_report((connection, query, path, user)),
         "event_summary" => event_summary_report((connection, query, path, user)),
-<<<<<<< HEAD
         "weekly_settlement" => weekly_settlement_report((connection, query, path, user)),
-=======
         "ticket_count" => ticket_counts((connection, query, path, user)),
->>>>>>> 9291e490
         _ => application::not_found(),
     }
 }
@@ -100,11 +97,7 @@
     Ok(HttpResponse::Ok().json(result))
 }
 
-<<<<<<< HEAD
 pub fn weekly_settlement_report(
-=======
-pub fn ticket_counts(
->>>>>>> 9291e490
     (connection, query, path, user): (
         Connection,
         Query<ReportQueryParameters>,
@@ -115,13 +108,25 @@
     let connection = connection.get();
     //Check if they have org admin permissions
     let organization = Organization::find(path.id, connection)?;
-<<<<<<< HEAD
 
     user.requires_scope_for_organization(Scopes::OrgFinancialReports, &organization, connection)?;
 
     let result =
         Report::organization_summary_report(path.id, query.start_utc, query.end_utc, connection)?;
-=======
+    Ok(HttpResponse::Ok().json(result))
+}
+
+pub fn ticket_counts(
+    (connection, query, path, user): (
+        Connection,
+        Query<ReportQueryParameters>,
+        Path<PathParameters>,
+        AuthUser,
+    ),
+) -> Result<HttpResponse, BigNeonError> {
+    let connection = connection.get();
+    //Check if they have org admin permissions
+    let organization = Organization::find(path.id, connection)?;
     if query.event_id.is_some() {
         user.requires_scope_for_organization(
             Scopes::EventFinancialReports,
@@ -133,6 +138,5 @@
     }
 
     let result = Report::ticket_count_report(query.event_id, Some(path.id), connection)?;
->>>>>>> 9291e490
     Ok(HttpResponse::Ok().json(result))
 }