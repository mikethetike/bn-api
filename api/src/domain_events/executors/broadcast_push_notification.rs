--- conflicted
+++ resolved
@@ -154,11 +154,7 @@
     preview_email: Option<String>,
 ) -> Result<(), BigNeonError> {
     let email = match preview_email {
-<<<<<<< HEAD
-        None => CommAddress::from(user.email.clone().unwrap_or("".into_string())),
-=======
         None => CommAddress::from(email_address.to_string()),
->>>>>>> 63bf5990
         Some(e) => CommAddress::from(e),
     };
 
