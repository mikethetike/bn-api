use bigneon_db::models::enums::*;
use bigneon_db::models::*;
use bigneon_db::services::CountryLookup;
use config::{Config, EmailTemplate};
use customer_io;
use diesel::PgConnection;
use errors::*;
use futures::future::Either;
use futures::Future;
use log::Level::Info;
use serde_json::Value;
use std::collections::HashMap;
use tokio::prelude::*;
use utils::expo;
use utils::sendgrid::mail as sendgrid;
use utils::twilio;
use utils::webhook;

pub fn send_async(
    domain_action: &DomainAction,
    config: &Config,
    conn: &PgConnection,
) -> impl Future<Item = (), Error = BigNeonError> {
    let communication: Communication = match serde_json::from_value(domain_action.payload.clone()) {
        Ok(v) => v,
        Err(e) => return Either::A(future::err(e.into())),
    };

    if config.environment == Environment::Test {
        return Either::A(future::ok(()));
    }

    if config.block_external_comms {
        jlog!(Info, "Blocked communication", { "communication": communication });

        return Either::A(future::ok(()));
    };

    let destination_addresses = communication.destinations.get();

    let future = match communication.comm_type {
        CommunicationType::EmailTemplate => {
            send_email_template(domain_action, &config, conn, communication, &destination_addresses)
        }
        CommunicationType::Sms => twilio::send_sms_async(
            &config.twilio_account_id,
            &config.twilio_api_key,
            communication.source.as_ref().unwrap().get_first().unwrap(),
            destination_addresses,
            &communication.body.unwrap_or(communication.title),
        ),
        CommunicationType::Push => expo::send_push_notification_async(
            &destination_addresses,
            &communication.body.unwrap_or(communication.title),
            Some(json!(communication.extra_data.clone())),
        ),
        CommunicationType::Webhook => webhook::send_webhook_async(
            &destination_addresses,
            &communication.body.unwrap_or(communication.title),
            domain_action.main_table_id,
            conn,
            &config,
        ),
    };
    Either::B(future)
}

fn send_email_template(
    domain_action: &DomainAction,
    config: &Config,
    conn: &PgConnection,
    communication: Communication,
    destination_addresses: &Vec<String>,
) -> Box<dyn Future<Item = (), Error = BigNeonError>> {
    if communication.template_id.is_none() {
        return Box::new(future::err(
            ApplicationError::new("Template ID must be specified when communication type is EmailTemplate".to_string())
                .into(),
        ));
    }
    let template_id = communication.template_id.as_ref().unwrap();

    // Short circuit logic if communication template and template is blank
    if template_id == "" {
        jlog!(Info, "Blocked communication, blank template ID", {
            "communication": communication
        });
        return Box::new(future::ok(()));
    }
    let extra_data = communication.extra_data;
    // Check for provider. Sendgrid templates start with "d-".

    let template = if template_id.starts_with("d-") {
        EmailTemplate {
            provider: EmailProvider::Sendgrid,
            template_id: template_id.clone(),
        }
    } else {
        match template_id.parse() {
            Ok(t) => t,
            Err(e) => return Box::new(future::err(BigNeonError::from(e))),
        }
    };

    match template.provider {
        EmailProvider::CustomerIo => {
            // At some point there was some confusion and now we have both `extra_data` and
            // `template_data` which are both the same thing. This is because only emails use
            // `template data`, but other communications use `extra_data`. In future, `template_data`
            // should be dropped and only extra data used.
            let mut extra_data = extra_data.unwrap_or(HashMap::new());
            if let Some(ref td) = communication.template_data {
                for map in td {
                    for (key, value) in map {
                        extra_data.insert(key.clone(), json!(value));
                    }
                }
            }

            match customer_io_send_email(
                config,
                communication.destinations.addresses,
                template.template_id.clone(),
                communication.title,
                communication.body,
                extra_data,
                domain_action,
                conn,
            ) {
                Ok(_t) => Box::new(future::ok(())),
                Err(e) => return Box::new(future::err(e.into())),
            }
        }
        EmailProvider::Sendgrid => {
            let mut sendgrid_extra_data: HashMap<String, String> = HashMap::new();
            if let Some(ref ed) = extra_data {
                for (key, value) in ed {
                    sendgrid_extra_data.insert(key.clone(), value.as_str().unwrap_or("").to_string());
                }
            }

            // sendgrid
            sendgrid::send_email_template_async(
                &config.sendgrid_api_key,
                communication.source.as_ref().unwrap().get_first().unwrap(),
                &destination_addresses,
                template.template_id.clone(),
                communication.template_data.as_ref().unwrap(),
                communication.categories.clone(),
                Some(sendgrid_extra_data),
            )
        } // Customer IO
    }
}

pub fn customer_io_send_email(
    config: &Config,
    dest_email_addresses: Vec<String>,
    template_id: String,
    title: String,
    body: Option<String>,
    mut template_data: HashMap<String, Value>,
    domain_action: &DomainAction,
    conn: &PgConnection,
) -> Result<(), BigNeonError> {
    // new() try's to parse base url to URL
    let client = customer_io::CustomerIoClient::new(
        config.customer_io.api_key.clone(),
        config.customer_io.site_id.clone(),
        &config.customer_io.base_url,
    )?;

    if !template_data.contains_key("timestamp") {
        template_data.insert("timestamp".to_string(), json!(domain_action.scheduled_at.timestamp()));
    }

    template_data.insert("subject".to_string(), json!(title));

    if let Some(b) = body {
        template_data.insert("message".to_string(), json!(b));
    }

    if domain_action.main_table == Some(Tables::Events) && domain_action.main_table_id.is_some() {
        let event = Event::find(domain_action.main_table_id.unwrap(), conn)?;
        let venue = event.venue(conn)?;
        let localized_times = event.get_all_localized_times(venue.as_ref());

        template_data.insert("show_name".to_string(), json!(event.name.clone()));

<<<<<<< HEAD
        if let Some(start_datetime) = event.event_start {
            template_data.insert("show_start_date".to_string(), json!(start_datetime.date().to_string()));
            template_data.insert("show_start_time".to_string(), json!(start_datetime.time().to_string()));
=======
        if let Some(event_start) = localized_times.event_start {
            template_data.insert(
                "show_start_date".to_string(),
                format!(
                    "{} {}",
                    event_start.format("%A,"),
                    event_start.format("%e %B %Y").to_string().trim()
                )
                .to_string(),
            );
            template_data.insert(
                "show_start_time".to_string(),
                event_start.format("%l:%M %p %Z").to_string().trim().to_string(),
            );
>>>>>>> c6f58666
        }

        if let Some(venue_id) = event.venue_id {
            let venue = Venue::find(venue_id, conn)?;

            template_data.insert("show_venue_name".to_string(), json!(venue.name.clone()));

<<<<<<< HEAD
            template_data.insert("show_venue_address".to_string(), json!(venue.address));
            template_data.insert("show_venue_city".to_string(), json!(venue.city));
            template_data.insert("show_venue_state".to_string(), json!(venue.state));
            template_data.insert("show_venue_postal_code".to_string(), json!(venue.postal_code));
=======
            template_data.insert("show_venue_address".to_string(), venue.address.to_string());
            template_data.insert("show_venue_city".to_string(), venue.city.to_string());

            // need to convert state to 2 letter abbreviation
            let venue_state = parse_state(&venue.state, &venue.country);
            template_data.insert("show_venue_state".to_string(), venue_state);
            template_data.insert("show_venue_postal_code".to_string(), venue.postal_code.to_string());
>>>>>>> c6f58666
        }
    }
    // loop dest_email_addresses, each email will be sent different email address
    for email_address in dest_email_addresses {
        let event = customer_io::Event {
            name: template_id.clone(),
            data: customer_io::EventData {
                recipient: Some(email_address),
                extra: template_data.clone(),
            },
        };
        client.create_anonymous_event(event)?;
    }
    Ok(())
}

// if Country giving is not US, just return the state, do nothing with it
// else lookup the state if it is not a abbreviation (2 letters) and return the abbreviation
fn parse_state(state_to_parse: &str, country: &str) -> String {
    if country.trim().to_lowercase() == "us" || country.trim().to_lowercase() == "united states" {
        CountryLookup::new()
            .ok()
            .and_then(|c| c.find("US"))
            .and_then(|country_datum| country_datum.convert_state(state_to_parse))
            .unwrap_or(state_to_parse.to_string())
    } else {
        state_to_parse.to_string()
    }
}

#[cfg(test)]
mod tests {
    use super::parse_state;
    #[test]
    fn convert_states_test() {
        assert_eq!(parse_state(" utah ", "US"), "UT");
        assert_eq!(parse_state(" ut ", "us"), "UT");
        assert_eq!(parse_state(" West Virginia ", "US"), "WV");
        assert_eq!(parse_state("southdakota", "US"), "southdakota"); // failing misspelled state
        assert_eq!(parse_state("Gauteng", "SA"), "Gauteng"); // if country is not US, just return the giving state
    }
}<|MERGE_RESOLUTION|>--- conflicted
+++ resolved
@@ -187,11 +187,6 @@
 
         template_data.insert("show_name".to_string(), json!(event.name.clone()));
 
-<<<<<<< HEAD
-        if let Some(start_datetime) = event.event_start {
-            template_data.insert("show_start_date".to_string(), json!(start_datetime.date().to_string()));
-            template_data.insert("show_start_time".to_string(), json!(start_datetime.time().to_string()));
-=======
         if let Some(event_start) = localized_times.event_start {
             template_data.insert(
                 "show_start_date".to_string(),
@@ -206,7 +201,6 @@
                 "show_start_time".to_string(),
                 event_start.format("%l:%M %p %Z").to_string().trim().to_string(),
             );
->>>>>>> c6f58666
         }
 
         if let Some(venue_id) = event.venue_id {
@@ -214,12 +208,6 @@
 
             template_data.insert("show_venue_name".to_string(), json!(venue.name.clone()));
 
-<<<<<<< HEAD
-            template_data.insert("show_venue_address".to_string(), json!(venue.address));
-            template_data.insert("show_venue_city".to_string(), json!(venue.city));
-            template_data.insert("show_venue_state".to_string(), json!(venue.state));
-            template_data.insert("show_venue_postal_code".to_string(), json!(venue.postal_code));
-=======
             template_data.insert("show_venue_address".to_string(), venue.address.to_string());
             template_data.insert("show_venue_city".to_string(), venue.city.to_string());
 
@@ -227,7 +215,6 @@
             let venue_state = parse_state(&venue.state, &venue.country);
             template_data.insert("show_venue_state".to_string(), venue_state);
             template_data.insert("show_venue_postal_code".to_string(), venue.postal_code.to_string());
->>>>>>> c6f58666
         }
     }
     // loop dest_email_addresses, each email will be sent different email address
