[package]
name = "bigneon_db"
<<<<<<< HEAD
version = "1.4.0"
=======
version = "1.5.0"
>>>>>>> 90cfb7d1
authors = ["CjS77","mikethetike"]
license = "BSD-3"
repository = "https://github.com/big-neon/bn-db/"
description = "Big Neon database bindings and facade layer"
documentation = "https://github.com/big-neon/docs"
autobins = false

[lib]
name="bigneon_db"
path="src/lib.rs"

[[bin]]
name="bndb_cli"
path="src/bin.rs"


[dependencies]
backtrace = "0.2"
diesel = {version="1.4", features = ["postgres", "uuid", "chrono","numeric", "serde_json", "r2d2", "64-column-tables"]}
bigneon_http = { path = "../http" }
bigneon_caching_derive = { path = "../http/caching_derive" }
dotenv = "0.13"
hex = "0.3.2"
rand = "0.5"
uuid = { version = "0.6", features = ["serde", "v3", "v4"] }
chrono = { version = "0.4", features = ["serde"] }
chrono-tz = "0.4"
argon2rs = "0.2"
itertools = "0.7"
log = "0.4"
logging = {path="../logging"}
macros={path="../macros"}
regex="1.1.6"
ring = "0.13.5"
serde = "1.0"
serde_derive = "1.0"
serde_json = "1.0"
serde_with = "0.2"
clap="2.32"
diesel_migrations =  "1.4"
validator = "0.8"
validator_derive = "0.8"
time="0.1"
tari-client= {path="../tari-client"}
unidecode= "0.3"
embed_dirs_derive = {path="../embed_dirs_derive"}

[dev-dependencies]
fake = { version = "1.2" }
url = "1.7.1"
criterion = "*"<|MERGE_RESOLUTION|>--- conflicted
+++ resolved
@@ -1,10 +1,6 @@
 [package]
 name = "bigneon_db"
-<<<<<<< HEAD
-version = "1.4.0"
-=======
 version = "1.5.0"
->>>>>>> 90cfb7d1
 authors = ["CjS77","mikethetike"]
 license = "BSD-3"
 repository = "https://github.com/big-neon/bn-db/"
