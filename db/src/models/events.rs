--- conflicted
+++ resolved
@@ -600,9 +600,7 @@
     pub venue: Option<DisplayVenue>,
     pub min_ticket_price_cache: Option<i64>,
     pub max_ticket_price_cache: Option<i64>,
-<<<<<<< HEAD
     pub video_url: Option<String>,
-=======
 }
 
 #[derive(Debug, PartialEq, Serialize)]
@@ -653,5 +651,4 @@
     pub open: i64,
     #[sql_type = "sql_types::BigInt"]
     pub held: i64,
->>>>>>> ccadf45b
 }