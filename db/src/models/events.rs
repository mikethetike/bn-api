use chrono::prelude::*;
use chrono::Utc;
use chrono_tz::Tz;
use diesel;
use diesel::dsl::{exists, select};
use diesel::expression::dsl;
use diesel::expression::sql_literal::sql;
use diesel::pg::types::sql_types::Array;
use diesel::prelude::*;
<<<<<<< HEAD
use diesel::sql_types::{
    BigInt, Bool, Date, Integer, Jsonb, Nullable, Text, Timestamp, Uuid as dUuid,
};
use itertools::Itertools;
use log::Level;
use models::*;
use schema::{
    artists, assets, event_artists, event_genres, events, genres, order_items, orders,
    organization_users, organizations, payments, ticket_instances, ticket_types, transfer_tickets,
    transfers, users, venues, wallets,
=======
use diesel::sql_types::{BigInt, Bool, Date, Integer, Jsonb, Nullable, Text, Timestamp, Uuid as dUuid};
use log::Level;
use models::*;
use schema::{
    artists, assets, event_artists, event_genres, events, genres, order_items, orders, organization_users,
    organizations, payments, ticket_instances, ticket_types, transfer_tickets, transfers, venues,
>>>>>>> 1c908906
};
use serde_json::Value;
use serde_with::rust::double_option;
use services::*;
use std::borrow::Cow;
use std::cmp::Ordering;
use std::collections::HashMap;
use time::Duration;
use utils::errors::*;
use utils::pagination::*;
use utils::text;
use uuid::Uuid;
use validator::{Validate, ValidationErrors};
use validators;
use validators::*;

#[derive(Associations, Identifiable, Queryable)]
#[belongs_to(Organization)]
#[derive(Clone, Serialize, Deserialize, PartialEq, Debug)]
#[belongs_to(Venue)]
#[table_name = "events"]
pub struct Event {
    pub id: Uuid,
    pub name: String,
    pub organization_id: Uuid,
    pub venue_id: Option<Uuid>,
    pub created_at: NaiveDateTime,
    pub event_start: Option<NaiveDateTime>,
    pub door_time: Option<NaiveDateTime>,
    pub status: EventStatus,
    pub publish_date: Option<NaiveDateTime>,
    pub redeem_date: Option<NaiveDateTime>,
    pub promo_image_url: Option<String>,
    pub additional_info: Option<String>,
    pub age_limit: Option<String>,
    pub top_line_info: Option<String>,
    pub cancelled_at: Option<NaiveDateTime>,
    pub updated_at: NaiveDateTime,
    pub video_url: Option<String>,
    pub is_external: bool,
    pub external_url: Option<String>,
    pub override_status: Option<EventOverrideStatus>,
    pub client_fee_in_cents: Option<i64>,
    pub company_fee_in_cents: Option<i64>,
    pub settlement_amount_in_cents: Option<i64>,
    pub event_end: Option<NaiveDateTime>,
    pub sendgrid_list_id: Option<i64>,
    pub event_type: EventTypes,
    pub cover_image_url: Option<String>,
    pub private_access_code: Option<String>,
    pub facebook_pixel_key: Option<String>,
    pub deleted_at: Option<NaiveDateTime>,
    pub extra_admin_data: Option<Value>,
    pub slug_id: Option<Uuid>,
}

impl PartialOrd for Event {
    fn partial_cmp(&self, other: &Event) -> Option<Ordering> {
        Some(self.id.cmp(&other.id))
    }
}

#[derive(Default, Insertable, Serialize, Deserialize, Validate, Clone)]
#[table_name = "events"]
pub struct NewEvent {
    pub name: String,
    pub organization_id: Uuid,
    pub venue_id: Option<Uuid>,
    pub event_start: Option<NaiveDateTime>,
    pub door_time: Option<NaiveDateTime>,
    #[serde(default = "NewEvent::default_status", skip_deserializing)]
    pub status: EventStatus,
    pub publish_date: Option<NaiveDateTime>,
    pub redeem_date: Option<NaiveDateTime>,
    #[validate(url(message = "Promo image URL is invalid"))]
    #[serde(default, deserialize_with = "deserialize_unless_blank")]
    pub promo_image_url: Option<String>,
    #[validate(url(message = "Cover image URL is invalid"))]
    #[serde(default, deserialize_with = "deserialize_unless_blank")]
    pub cover_image_url: Option<String>,
    #[serde(default, deserialize_with = "deserialize_unless_blank")]
    pub additional_info: Option<String>,
    #[serde(default, deserialize_with = "from_str_or_num_to_str")]
    #[validate(length(max = "255", message = "Age limit must be less than 255 characters long"))]
    pub age_limit: Option<String>,
    #[validate(length(max = "100", message = "Top line info must be at most 100 characters long"))]
    #[serde(default, deserialize_with = "deserialize_unless_blank")]
    pub top_line_info: Option<String>,
    #[serde(default, deserialize_with = "deserialize_unless_blank")]
    #[validate(url(message = "Video URL is invalid"))]
    pub video_url: Option<String>,
    #[serde(default = "NewEvent::default_is_external")]
    pub is_external: bool,
    #[validate(url(message = "External URL is invalid"))]
    #[serde(default, deserialize_with = "deserialize_unless_blank")]
    pub external_url: Option<String>,
    #[serde(default, deserialize_with = "deserialize_unless_blank")]
    pub override_status: Option<EventOverrideStatus>,
    pub event_end: Option<NaiveDateTime>,
    pub event_type: EventTypes,
    #[serde(default, deserialize_with = "deserialize_unless_blank")]
    pub private_access_code: Option<String>,

    #[serde(default, deserialize_with = "deserialize_unless_blank")]
    pub facebook_pixel_key: Option<String>,
    pub extra_admin_data: Option<Value>,
}

impl NewEvent {
    pub fn commit(&self, current_user_id: Option<Uuid>, conn: &PgConnection) -> Result<Event, DatabaseError> {
        self.validate()?;
        let mut new_event = self.clone();

        match new_event.event_start {
            Some(event_start) => {
                if new_event.event_end.is_none() {
                    new_event.event_end = Some(NaiveDateTime::from(event_start + Duration::days(1)));
                }
                if new_event.door_time.is_none() {
                    new_event.door_time = Some(NaiveDateTime::from(event_start - Duration::hours(1)));
                }
            }
            None => (),
        }

        validators::append_validation_error(
            Ok(()),
            "event.event_end",
            validators::n_date_valid(
                new_event.event_start,
                new_event.event_end,
                "event_end_before_event_start",
                "Event End must be after Event Start",
                "event_start",
                "event_end",
            ),
        )?;

        let result: Event = diesel::insert_into(events::table)
            .values(&new_event)
            .get_result(conn)
            .to_db_error(ErrorCode::InsertError, "Could not create new event")?;

        let venue = result.venue(conn)?;
        let slug = Slug::generate_slug(
            &SlugContext::Event {
                id: result.id,
                name: result.name.clone(),
                venue,
            },
            SlugTypes::Event,
            conn,
        )?;
        let result = diesel::update(&result)
            .set((events::updated_at.eq(dsl::now), events::slug_id.eq(slug.id)))
            .get_result::<Event>(conn)
            .to_db_error(ErrorCode::UpdateError, "Could not update event slug")?;

        DomainEvent::create(
            DomainEventTypes::EventCreated,
            format!("Event '{}' created", &self.name),
            Tables::Events,
            Some(result.id),
            current_user_id,
            Some(json!(&new_event)),
        )
        .commit(conn)?;

        Ok(result)
    }

    pub fn default_status() -> EventStatus {
        EventStatus::Draft
    }

    pub fn default_is_external() -> bool {
        false
    }
}

#[derive(AsChangeset, Default, Deserialize, Validate, Serialize)]
#[table_name = "events"]
pub struct EventEditableAttributes {
    pub name: Option<String>,
    pub venue_id: Option<Uuid>,
    pub event_start: Option<NaiveDateTime>,
    pub door_time: Option<NaiveDateTime>,
    #[serde(default, deserialize_with = "double_option::deserialize")]
    pub publish_date: Option<Option<NaiveDateTime>>,
    pub redeem_date: Option<NaiveDateTime>,
    #[validate(url(message = "Promo image URL is invalid"))]
    #[serde(default, deserialize_with = "double_option_deserialize_unless_blank")]
    pub promo_image_url: Option<Option<String>>,
    #[validate(url(message = "Cover image URL is invalid"))]
    #[serde(default, deserialize_with = "double_option_deserialize_unless_blank")]
    pub cover_image_url: Option<Option<String>>,
    #[serde(default, deserialize_with = "double_option_deserialize_unless_blank")]
    pub additional_info: Option<Option<String>>,
    #[serde(default, deserialize_with = "from_str_or_num_to_str")]
    #[validate(length(max = "255", message = "Age limit must be less than 255 characters long"))]
    pub age_limit: Option<String>,
    pub cancelled_at: Option<NaiveDateTime>,
    #[validate(length(max = "100", message = "Top line info must be at most 100 characters long"))]
    #[serde(default, deserialize_with = "double_option_deserialize_unless_blank")]
    pub top_line_info: Option<Option<String>>,
    #[serde(default, deserialize_with = "double_option_deserialize_unless_blank")]
    #[validate(url(message = "Video URL is invalid"))]
    pub video_url: Option<Option<String>>,
    pub is_external: Option<bool>,
    #[validate(url(message = "External URL is invalid"))]
    #[serde(default, deserialize_with = "double_option_deserialize_unless_blank")]
    pub external_url: Option<Option<String>>,
    #[serde(default, deserialize_with = "double_option_deserialize_unless_blank")]
    pub override_status: Option<Option<EventOverrideStatus>>,
    pub event_end: Option<NaiveDateTime>,
    #[serde(default, deserialize_with = "double_option_deserialize_unless_blank")]
    pub private_access_code: Option<Option<String>>,
    pub sendgrid_list_id: Option<i64>,
    pub event_type: Option<EventTypes>,
    #[serde(default, deserialize_with = "double_option_deserialize_unless_blank")]
    pub facebook_pixel_key: Option<Option<String>>,
}

#[derive(Debug, Default, PartialEq, Serialize)]
pub struct EventLocalizedTimes {
    pub event_start: Option<DateTime<Tz>>,
    pub event_end: Option<DateTime<Tz>>,
    pub door_time: Option<DateTime<Tz>>,
}

#[derive(Clone, Debug, Default, PartialEq, Serialize, Deserialize)]
pub struct EventLocalizedTimeStrings {
    pub event_start: Option<String>,
    pub event_end: Option<String>,
    pub door_time: Option<String>,
}

impl Event {
    pub fn get_all_events_with_transactions_between(
        organization_id: Uuid,
        start: NaiveDateTime,
        end: NaiveDateTime,
        conn: &PgConnection,
    ) -> Result<Vec<Event>, DatabaseError> {
        use schema::*;

        let mut events: Vec<Event> = events::table
            .inner_join(order_items::table.on(order_items::event_id.eq(events::id.nullable())))
            .inner_join(orders::table.on(orders::id.eq(order_items::order_id)))
            .filter(events::deleted_at.is_null())
            .filter(events::organization_id.eq(organization_id))
            .filter(events::status.eq(EventStatus::Published))
            .filter(events::is_external.eq(false))
            .filter(orders::paid_at.ge(start))
            .filter(orders::paid_at.le(end))
            .select(events::all_columns)
            .distinct()
            .get_results(conn)
            .to_db_error(ErrorCode::QueryError, "Could not retrieve events")?;

        let mut refund_events: Vec<Event> = refunds::table
            .inner_join(refund_items::table.on(refund_items::refund_id.eq(refunds::id)))
            .inner_join(order_items::table.on(order_items::id.eq(refund_items::order_item_id)))
            .inner_join(events::table.on(order_items::event_id.eq(events::id.nullable())))
            .filter(events::id.ne_all(events.iter().map(|e| e.id).collect::<Vec<Uuid>>()))
            .filter(events::deleted_at.is_null())
            .filter(events::organization_id.eq(organization_id))
            .filter(events::status.eq(EventStatus::Published))
            .filter(events::is_external.eq(false))
            .filter(refunds::created_at.ge(start))
            .filter(refunds::created_at.le(end))
            .select(events::all_columns)
            .distinct()
            .get_results(conn)
            .to_db_error(ErrorCode::QueryError, "Could not retrieve events")?;

        events.append(&mut refund_events);
        events.sort_by_key(|e| e.event_end);
        Ok(events)
    }

    pub fn eligible_for_deletion(&self, conn: &PgConnection) -> Result<bool, DatabaseError> {
        // An event is ineligible for deletion if it is present in any cart
        Ok(self.deleted_at.is_none()
            && !select(exists(
                order_items::table.filter(order_items::event_id.eq(Some(self.id))),
            ))
            .get_result(conn)
            .to_db_error(ErrorCode::QueryError, "Could not check event for deletion eligibility")?)
    }

    pub fn delete(self, user_id: Uuid, conn: &PgConnection) -> Result<(), DatabaseError> {
        if !&self.eligible_for_deletion(conn)? {
            return DatabaseError::business_process_error("Event is ineligible for deletion");
        }

        diesel::update(&self)
            .set((
                events::deleted_at.eq(dsl::now.nullable()),
                events::updated_at.eq(dsl::now),
            ))
            .execute(conn)
            .to_db_error(ErrorCode::UpdateError, "Could not delete event")?;

        DomainEvent::create(
            DomainEventTypes::EventDeleted,
            "Event deleted".to_string(),
            Tables::Events,
            Some(self.id),
            Some(user_id),
            None,
        )
        .commit(conn)?;
        Ok(())
    }

    pub fn genres(&self, conn: &PgConnection) -> Result<Vec<String>, DatabaseError> {
        genres::table
            .inner_join(event_genres::table.on(event_genres::genre_id.eq(genres::id)))
            .filter(event_genres::event_id.eq(self.id))
            .select(genres::name)
            .order_by(genres::name)
            .get_results(conn)
            .to_db_error(ErrorCode::QueryError, "Could not get genres for event")
    }

    pub fn update_genres(&self, user_id: Option<Uuid>, conn: &PgConnection) -> Result<(), DatabaseError> {
        let query = r#"
            INSERT INTO event_genres (event_id, genre_id)
            SELECT DISTINCT $1 as event_id, ag.genre_id
            FROM event_artists ea
            JOIN artist_genres ag ON ag.artist_id = ea.artist_id
            WHERE ea.event_id = $1
            AND ag.genre_id not in (select genre_id from event_genres where event_id = $1);
        "#;

        diesel::sql_query(query)
            .bind::<dUuid, _>(self.id)
            .execute(conn)
            .to_db_error(ErrorCode::QueryError, "Could not set genres on event")?;

        let query = r#"
            DELETE FROM event_genres
            WHERE NOT genre_id = ANY(
                SELECT ag.genre_id
                FROM event_artists ea
                JOIN artist_genres ag ON ag.artist_id = ea.artist_id
                WHERE ea.event_id = $1
            ) AND event_id = $1;
        "#;

        diesel::sql_query(query)
            .bind::<dUuid, _>(self.id)
            .execute(conn)
            .to_db_error(ErrorCode::QueryError, "Could not clear old genres on event")?;

        User::update_genre_info_for_associated_event_users(self.id, conn)?;

        DomainEvent::create(
            DomainEventTypes::GenresUpdated,
            "Event genres updated".to_string(),
            Tables::Events,
            Some(self.id),
            user_id,
            Some(json!({"genres": self.genres(conn)?})),
        )
        .commit(conn)?;

        Ok(())
    }

    pub fn create(
        name: &str,
        status: EventStatus,
        organization_id: Uuid,
        venue_id: Option<Uuid>,
        event_start: Option<NaiveDateTime>,
        door_time: Option<NaiveDateTime>,
        publish_date: Option<NaiveDateTime>,
        event_end: Option<NaiveDateTime>,
    ) -> NewEvent {
        NewEvent {
            name: name.into(),
            status,
            organization_id,
            venue_id,
            event_start,
            door_time,
            publish_date,
            event_end,
            ..Default::default()
        }
    }

    pub fn update(
        &self,
        current_user_id: Option<Uuid>,
        attributes: EventEditableAttributes,
        conn: &PgConnection,
    ) -> Result<Event, DatabaseError> {
        attributes.validate()?;
        let previous_start = self.event_start;
        let mut event = attributes;

        if event.private_access_code.is_some() {
            let inner_value = event.private_access_code.clone().unwrap();
            if inner_value.is_some() {
                event.private_access_code = Some(Some(inner_value.unwrap().to_lowercase()));
            }
        };

        if self.status == EventStatus::Published {
            if let Some(date) = event.publish_date {
                match date {
                    Some(_) => {}
                    None => event.publish_date = Some(Some(Utc::now().naive_utc())),
                }
            }
        }

        let event_start = match event.event_start {
            Some(e) => Some(e.clone()),
            None => self.event_start,
        };
        let event_end = match event.event_end {
            Some(e) => Some(e),
            None => self.event_end,
        };

        validators::append_validation_error(
            Ok(()),
            "event.event_end",
            validators::n_date_valid(
                event_start,
                event_end,
                "event_end_before_event_start",
                "Event End must be after Event Start",
                "event_start",
                "event_end",
            ),
        )?;

        let result: Event = DatabaseError::wrap(
            ErrorCode::UpdateError,
            "Could not update event",
            diesel::update(self)
                .set((&event, events::updated_at.eq(dsl::now)))
                .get_result(conn),
        )?;

        if previous_start != result.event_start && self.status == EventStatus::Published {
            result.regenerate_drip_actions(conn)?;
        }

        DomainEvent::create(
            DomainEventTypes::EventUpdated,
            format!("Event '{}' was updated", &self.name),
            Tables::Events,
            Some(self.id),
            current_user_id,
            Some(json!(&event)),
        )
        .commit(conn)?;

        Ok(result)
    }

    pub fn regenerate_drip_actions(&self, conn: &PgConnection) -> Result<(), DatabaseError> {
        DomainAction::create(
            None,
            DomainActionTypes::RegenerateDripActions,
            None,
            json!({}),
            Some(Tables::Events),
            Some(self.id),
        )
        .commit(conn)?;

        Ok(())
    }

    pub fn clear_pending_drip_actions(&self, conn: &PgConnection) -> Result<(), DatabaseError> {
        let drip_domain_actions = DomainAction::find_by_resource(
            Tables::Events,
            self.id,
            DomainActionTypes::ProcessTransferDrip,
            DomainActionStatus::Pending,
            conn,
        )?;

        for drip_domain_action in drip_domain_actions {
            drip_domain_action.set_cancelled(conn)?;
        }

        Ok(())
    }

    pub fn ticket_pricing_range_by_events(
        event_ids: &[Uuid],
        box_office_pricing: bool,
        conn: &PgConnection,
    ) -> Result<HashMap<Uuid, (i64, i64)>, DatabaseError> {
        #[derive(Debug, Queryable, QueryableByName)]
        struct R {
            #[sql_type = "dUuid"]
            event_id: Uuid,
            #[sql_type = "BigInt"]
            min_ticket_price: i64,
            #[sql_type = "BigInt"]
            max_ticket_price: i64,
        }

        let query = r#"
            SELECT
                tt.event_id,
                min(tp.price_in_cents) as min_ticket_price,
                max(tp.price_in_cents) as max_ticket_price
            FROM ticket_types tt
            JOIN ticket_pricing tp on tp.id = (
                select tp.id from ticket_pricing tp
                where tp.ticket_type_id = tt.id
                and tp.start_date < now()
                and tp.end_date > now()
                and tp.status in ('Default', 'Published')
                and tp.is_box_office_only = case when $2 = false then false else tp.is_box_office_only end
                order by tp.is_box_office_only desc, tp.status desc -- Box Office Pricing, Published, Default
                limit 1
            )
            where tt.event_id = ANY($1)
            and tt.visibility != 'Hidden'
            and tt.status = 'Published'
            and (tt.visibility != 'WhenAvailable'
                or exists (
                    select 8
                    from ticket_instances ti
                        inner join assets a
                            on a.id = ti.asset_id
                    where a.ticket_type_id = tt.id
                    and (ti.status = 'Available' or (ti.status = 'Reserved' and ti.reserved_until < now()))
                    and (ti.hold_id is null)
                ))
            GROUP BY tt.event_id;
        "#;

        let results: Vec<R> = diesel::sql_query(query)
            .bind::<Array<dUuid>, _>(event_ids)
            .bind::<Bool, _>(box_office_pricing)
            .get_results(conn)
            .to_db_error(ErrorCode::QueryError, "Could not load ticket pricing for events")?;

        let mut result = HashMap::new();
        for r in results {
            result.insert(r.event_id, (r.min_ticket_price, r.max_ticket_price));
        }

        Ok(result)
    }

    pub fn current_ticket_pricing_range(
        &self,
        box_office_pricing: bool,
        conn: &PgConnection,
    ) -> Result<(Option<i64>, Option<i64>), DatabaseError> {
        if let Some((min_ticket_price, max_ticket_price)) =
            Event::ticket_pricing_range_by_events(&vec![self.id], box_office_pricing, conn)?.get(&self.id)
        {
            Ok((Some(*min_ticket_price), Some(*max_ticket_price)))
        } else {
            Ok((None, None))
        }
    }

    pub fn pending_transfers(&self, conn: &PgConnection) -> Result<Vec<Transfer>, DatabaseError> {
        transfers::table
            .inner_join(transfer_tickets::table.on(transfers::id.eq(transfer_tickets::transfer_id)))
            .inner_join(ticket_instances::table.on(ticket_instances::id.eq(transfer_tickets::ticket_instance_id)))
            .inner_join(assets::table.on(assets::id.eq(ticket_instances::asset_id)))
            .inner_join(ticket_types::table.on(ticket_types::id.eq(assets::ticket_type_id)))
            .filter(ticket_types::event_id.eq(self.id))
            .filter(transfers::status.eq(TransferStatus::Pending))
            .select(transfers::all_columns)
            .distinct()
            .load(conn)
            .to_db_error(ErrorCode::QueryError, "Could not load event transfers")
    }

    pub fn create_next_transfer_drip_action(
        &self,
        environment: Environment,
        conn: &PgConnection,
    ) -> Result<(), DatabaseError> {
        if let Some(next_source_drip_day) = self.next_drip_date(environment) {
            let mut action = DomainAction::create(
                None,
                DomainActionTypes::ProcessTransferDrip,
                None,
                json!(ProcessTransferDripPayload {
                    event_id: self.id,
                    source_or_destination: SourceOrDestination::Destination,
                }),
                Some(Tables::Events),
                Some(self.id),
            );
            action.schedule_at(next_source_drip_day);
            action.commit(conn)?;
        }
        Ok(())
    }

    pub fn days_until_event(&self) -> Option<i64> {
        if let Some(event_start) = self.event_start {
            let now = Utc::now().naive_utc();
            let hours_until_event = event_start.signed_duration_since(now).num_hours();
            // Full days away, with some wiggle room as these are triggered relative to the event_start
            let mut days_until_event = hours_until_event / 24;
            if days_until_event >= 0 && hours_until_event % 24 == 23 {
                days_until_event += 1;
            }

            return Some(days_until_event);
        }

        None
    }

    pub fn minutes_until_event(&self) -> Option<i64> {
        if let Some(event_start) = self.event_start {
            let now = Utc::now().naive_utc();
            let seconds_until_event = event_start.signed_duration_since(now).num_seconds();
            // Full minutes away, with some wiggle room as these are triggered relative to the event_start
            let mut minutes_until_event = seconds_until_event / 60;
            if minutes_until_event >= 0 && seconds_until_event % 60 >= 40 {
                minutes_until_event += 1;
            }

            return Some(minutes_until_event);
        }

        None
    }

    pub fn next_drip_date(&self, environment: Environment) -> Option<NaiveDateTime> {
        let now = Utc::now().naive_utc();
        if let Some(event_start) = self.event_start {
            if event_start < now {
                return None;
            }

            match environment {
                Environment::Staging => {
                    if let Some(minutes_until_event) = self.minutes_until_event() {
                        return TRANSFER_DRIP_NOTIFICATION_DAYS_PRIOR_TO_EVENT
                            .iter()
                            .find(|minutes| &minutes_until_event > minutes)
                            .map(|minutes| {
                                let duration = Duration::minutes(-*minutes);

                                event_start.checked_add_signed(duration).unwrap()
                            });
                    }
                }
                _ => {
                    if let Some(days_until_event) = self.days_until_event() {
                        return TRANSFER_DRIP_NOTIFICATION_DAYS_PRIOR_TO_EVENT
                            .iter()
                            .find(|days| &days_until_event > days)
                            .map(|days| {
                                let duration = if *days == 0 {
                                    Duration::hours(-TRANSFER_DRIP_NOTIFICATION_HOURS_PRIOR_TO_EVENT)
                                } else {
                                    Duration::days(-*days)
                                };

                                event_start.checked_add_signed(duration).unwrap()
                            });
                    }
                }
            }
        }

        None
    }

    pub fn unpublish(&self, current_user_id: Option<Uuid>, conn: &PgConnection) -> Result<Event, DatabaseError> {
        let mut errors = ValidationErrors::new();
        if self.status != EventStatus::Published {
            let mut validation_error = create_validation_error(
                "event_must_be_published",
                "Event can't be un-published if it is not published",
            );
            validation_error.add_param(Cow::from("event_id"), &self.id);
            errors.add("status", validation_error);
        }

        if !errors.is_empty() {
            return Err(errors.into());
        }

        let update_fields = EventEditableAttributes {
            publish_date: Some(None),
            ..Default::default()
        };
        diesel::update(self)
            .set((
                update_fields,
                events::status.eq(EventStatus::Draft),
                events::updated_at.eq(dsl::now),
            ))
            .execute(conn)
            .to_db_error(ErrorCode::UpdateError, "Could not un-publish record")?;

        DomainEvent::create(
            DomainEventTypes::EventUnpublished,
            "Event was unpublished".to_string(),
            Tables::Events,
            Some(self.id),
            current_user_id,
            None,
        )
        .commit(conn)?;
        self.clear_pending_drip_actions(conn)?;

        Event::find(self.id, conn)
    }

    pub fn publish(&self, current_user_id: Option<Uuid>, conn: &PgConnection) -> Result<Event, DatabaseError> {
        if self.status == EventStatus::Published {
            return Event::find(self.id, conn);
        }

        let mut errors = ValidationErrors::new();
        if self.venue_id.is_none() {
            let mut validation_error = create_validation_error("required", "Event can't be published without a venue");
            validation_error.add_param(Cow::from("event_id"), &self.id);
            errors.add("venue_id", validation_error);
        }

        if self.promo_image_url.is_none() {
            let mut validation_error =
                create_validation_error("required", "Event can't be published without a promo image");
            validation_error.add_param(Cow::from("event_id"), &self.id);
            errors.add("promo_image_url", validation_error);
        }

        if !errors.is_empty() {
            return Err(errors.into());
        }

        match self.publish_date {
            Some(_) => diesel::update(self)
                .set((
                    events::status.eq(EventStatus::Published),
                    events::updated_at.eq(dsl::now),
                ))
                .execute(conn)
                .to_db_error(ErrorCode::UpdateError, "Could not publish record")?,
            None => diesel::update(self)
                .set((
                    events::status.eq(EventStatus::Published),
                    events::publish_date.eq(dsl::now.nullable()),
                    events::updated_at.eq(dsl::now),
                ))
                .execute(conn)
                .to_db_error(ErrorCode::UpdateError, "Could not publish record")?,
        };

        self.regenerate_drip_actions(conn)?;
        DomainEvent::create(
            DomainEventTypes::EventPublished,
            format!("Event {} published", self.name),
            Tables::Events,
            Some(self.id),
            current_user_id,
            Some(json!({"publish_date": self.publish_date})),
        )
        .commit(conn)?;
        Event::find(self.id, conn)
    }

    pub fn find_by_order_item_ids(
        order_item_ids: &Vec<Uuid>,
        conn: &PgConnection,
    ) -> Result<Vec<Event>, DatabaseError> {
        events::table
            .inner_join(organizations::table.on(events::organization_id.eq(organizations::id)))
            .inner_join(ticket_types::table.on(ticket_types::event_id.eq(events::id)))
            .inner_join(order_items::table.on(order_items::ticket_type_id.eq(ticket_types::id.nullable())))
            .filter(order_items::id.eq_any(order_item_ids))
            .filter(events::deleted_at.is_null())
            .select(events::all_columns)
            .order_by(events::name.asc())
            .distinct()
            .load(conn)
            .to_db_error(ErrorCode::QueryError, "Error loading organizations")
    }

    pub fn find(id: Uuid, conn: &PgConnection) -> Result<Event, DatabaseError> {
        DatabaseError::wrap(
            ErrorCode::QueryError,
            "Error loading event",
            events::table
                .filter(events::deleted_at.is_null())
                .find(id)
                .first::<Event>(conn),
        )
    }

    pub fn find_incl_org_venue_fees(
        id: Uuid,
        conn: &PgConnection,
    ) -> Result<(Event, Organization, Option<Venue>, FeeSchedule), DatabaseError> {
        use schema::*;
        let res: (Event, Organization, Option<Venue>, FeeSchedule) = events::table
            .inner_join(organizations::table.inner_join(fee_schedules::table))
            .left_join(venues::table)
            .filter(events::id.eq(id))
            .filter(events::deleted_at.is_null())
            .select((
                events::all_columns,
                organizations::all_columns,
                venues::all_columns.nullable(),
                fee_schedules::all_columns,
            ))
            .load(conn)
            .to_db_error(ErrorCode::QueryError, "Error loading event")
            .expect_single()?;
        Ok(res)
    }

    pub fn find_by_ids(ids: Vec<Uuid>, conn: &PgConnection) -> Result<Vec<Event>, DatabaseError> {
        events::table
            .filter(events::deleted_at.is_null())
            .filter(events::id.eq_any(ids))
            .order_by(events::name)
            .get_results(conn)
            .to_db_error(ErrorCode::QueryError, "Error loading events")
    }

    pub fn cancel(self, current_user_id: Option<Uuid>, conn: &PgConnection) -> Result<Event, DatabaseError> {
        let event: Event = diesel::update(&self)
            .set(events::cancelled_at.eq(dsl::now.nullable()))
            .get_result(conn)
            .to_db_error(ErrorCode::UpdateError, "Could not update event")?;

        DomainEvent::create(
            DomainEventTypes::EventCancelled,
            format!("Event '{}' cancelled", &self.name),
            Tables::Events,
            Some(self.id),
            current_user_id,
            None,
        )
        .commit(conn)?;

        Ok(event)
    }

    pub fn is_published(&self) -> bool {
        match self.publish_date {
            None => false,
            Some(d) => d < Utc::now().naive_utc(),
        }
    }

    pub fn get_all_events_ending_between(
        organization_id: Uuid,
        start: NaiveDateTime,
        end: NaiveDateTime,
        status: EventStatus,
        conn: &PgConnection,
    ) -> Result<Vec<Event>, DatabaseError> {
        events::table
            .filter(events::deleted_at.is_null())
            .filter(events::organization_id.eq(organization_id))
            .filter(events::event_end.ge(start))
            .filter(events::event_end.le(end))
            .filter(events::status.eq(status))
            .filter(events::is_external.eq(false))
            .order_by(events::event_end.asc())
            .get_results(conn)
            .to_db_error(ErrorCode::QueryError, "Could not retrieve events")
    }

    pub fn count_report(
        self,
        start: Option<NaiveDateTime>,
        end: Option<NaiveDateTime>,
        group_by_ticket_type: bool,
        group_by_ticket_pricing: bool,
        group_by_hold: bool,
        group_by_event: bool,
        conn: &PgConnection,
    ) -> Result<TicketSalesAndCounts, DatabaseError> {
        Report::ticket_sales_and_counts(
            Some(self.id),
            Some(self.organization_id),
            start,
            end,
            group_by_ticket_type,
            group_by_ticket_pricing,
            group_by_hold,
            group_by_event,
            conn,
        )
    }
    /**
     * Returns the localized_times formatted to rfc2822
     */
    pub fn get_all_localized_time_strings(&self, venue: Option<&Venue>) -> EventLocalizedTimeStrings {
        let event_localized_times: EventLocalizedTimes = self.get_all_localized_times(venue);
        EventLocalizedTimeStrings {
            event_start: event_localized_times.event_start.map(|s| s.to_rfc2822()),
            event_end: event_localized_times.event_end.map(|s| s.to_rfc2822()),
            door_time: event_localized_times.door_time.map(|s| s.to_rfc2822()),
        }
    }

    pub fn get_all_localized_times(&self, venue: Option<&Venue>) -> EventLocalizedTimes {
        let event_localized_times: EventLocalizedTimes = EventLocalizedTimes {
            event_start: Event::localized_time_from_venue(self.event_start, venue),
            event_end: Event::localized_time_from_venue(self.event_end, venue),
            door_time: Event::localized_time_from_venue(self.door_time, venue),
        };

        event_localized_times
    }

    pub fn localized_time_from_venue(
        utc_datetime: Option<NaiveDateTime>,
        venue: Option<&Venue>,
    ) -> Option<chrono::DateTime<Tz>> {
        Event::localized_time(utc_datetime, venue.map(|v| v.timezone.as_str()))
    }

    pub fn localized_time(
        utc_datetime: Option<NaiveDateTime>,
        timezone_string: Option<&str>,
    ) -> Option<chrono::DateTime<Tz>> {
        if utc_datetime.is_none() || timezone_string.is_none() {
            return None;
        }

        let utc_datetime = utc_datetime.unwrap();
        if let Some(tz_string) = &timezone_string {
            let tz: Tz = match tz_string.parse() {
                Ok(t) => t,
                Err(e) => {
                    jlog!(Level::Error, &e);
                    return None;
                }
            };
            let utc = chrono_tz::UTC
                .ymd(utc_datetime.year(), utc_datetime.month(), utc_datetime.day())
                .and_hms(utc_datetime.hour(), utc_datetime.minute(), utc_datetime.second());
            let dt: chrono::DateTime<Tz> = utc.with_timezone(&tz);
            return Some(dt);
        }
        None
    }

<<<<<<< HEAD
    pub fn find_all_ticket_holders(
        event_id: Uuid,
        conn: &PgConnection,
    ) -> Result<Vec<(User, Vec<TicketInstance>, Option<Uuid>)>, DatabaseError> {
        let result: Vec<(TicketInstance, User, Uuid)> = events::table
            .inner_join(ticket_types::table.on(events::id.eq(ticket_types::event_id)))
            .inner_join(assets::table.on(ticket_types::id.eq(ticket_types::id)))
            .inner_join(ticket_instances::table.on(assets::id.eq(ticket_instances::asset_id)))
            .inner_join(wallets::table.on(ticket_instances::wallet_id.eq(wallets::id)))
            .inner_join(users::table.on(wallets::user_id.eq(users::id.nullable())))
            .inner_join(
                order_items::table
                    .on(ticket_instances::order_item_id.eq(order_items::id.nullable())),
            )
            .filter(events::id.eq(event_id))
            .filter(ticket_instances::status.eq_any(&[
                TicketInstanceStatus::Purchased,
                TicketInstanceStatus::Redeemed,
            ]))
            .order_by(users::id)
            .select((
                ticket_instances::all_columns,
                users::all_columns,
                order_items::order_id,
            ))
            .load(conn)
            .to_db_error(ErrorCode::QueryError, "Could not load event transfers")?;

        // Group by
        let mut res = vec![];
        for (group, values) in &result.into_iter().group_by(|f| (f.1.clone(), f.2)) {
            res.push((group.0, values.map(|s| s.0).collect_vec(), Some(group.1)));
        }

        Ok(res)
    }

    pub fn find_all_active_events_for_venue(
        venue_id: &Uuid,
        conn: &PgConnection,
    ) -> Result<Vec<Event>, DatabaseError> {
=======
    pub fn find_all_active_events_for_venue(venue_id: &Uuid, conn: &PgConnection) -> Result<Vec<Event>, DatabaseError> {
>>>>>>> 1c908906
        DatabaseError::wrap(
            ErrorCode::QueryError,
            "Error loading event via venue",
            events::table
                .filter(events::venue_id.eq(venue_id))
                .filter(events::status.eq(EventStatus::Published))
                .filter(events::deleted_at.is_null())
                .filter(events::cancelled_at.is_null())
                .filter(events::private_access_code.is_null())
                .order_by(events::name)
                .load(conn),
        )
    }

    pub fn find_all_active_events(conn: &PgConnection) -> Result<Vec<Event>, DatabaseError> {
        DatabaseError::wrap(
            ErrorCode::QueryError,
            "Error loading all active events",
            events::table
                .filter(events::status.eq(EventStatus::Published))
                .filter(events::deleted_at.is_null())
                .filter(events::cancelled_at.is_null())
                .filter(events::private_access_code.is_null())
                .order_by(events::name)
                .load(conn),
        )
    }

    pub fn find_all_events_for_organization(
        organization_id: Uuid,
        past_or_upcoming: Option<PastOrUpcoming>,
        event_ids: Option<Vec<Uuid>>,
        filter_drafts: bool,
        page: u32,
        limit: u32,
        conn: &PgConnection,
    ) -> Result<paging::Payload<EventSummaryResult>, DatabaseError> {
        #[derive(QueryableByName)]
        struct Total {
            #[sql_type = "BigInt"]
            total: i64,
        };

        let mut total: Vec<Total> = diesel::sql_query(
            r#"
            SELECT CAST(count(*) as bigint) as total
            FROM events e
            WHERE e.deleted_at is null
            AND e.organization_id = $1
            AND CASE
                WHEN $2 IS NULL THEN
                    1=1
                WHEN $2 = 'Upcoming' THEN
                    COALESCE(e.event_start, '31 Dec 9999') >= now()
                    OR COALESCE(e.event_end, '31 Dec 1999') > now()
                ELSE
                    COALESCE(e.event_end, '31 Dec 1999') <= now()
            END
            AND ($3 IS NULL OR e.id = ANY($3))
            AND CASE WHEN $4 THEN e.status <> 'Draft' ELSE 1=1 END;
        "#,
        )
        .bind::<dUuid, _>(organization_id)
        .bind::<Nullable<Text>, _>(past_or_upcoming)
        .bind::<Nullable<Array<dUuid>>, _>(event_ids.clone())
        .bind::<Bool, _>(filter_drafts)
        .get_results(conn)
        .to_db_error(ErrorCode::QueryError, "Could not get total events for organization")?;

        let mut paging = Paging::new(page, limit);
        paging.total = total.remove(0).total as u64;

        let results = Event::find_summary_data(
            organization_id,
            past_or_upcoming,
            event_ids,
            filter_drafts,
            page,
            limit,
            conn,
        )?;
        Ok(Payload { paging, data: results })
    }

    pub fn summary(&self, conn: &PgConnection) -> Result<EventSummaryResult, DatabaseError> {
        let mut results =
            Event::find_summary_data(self.organization_id, None, Some(vec![self.id]), false, 0, 100, conn)?;

        if results.len() == 0 {
            return DatabaseError::business_process_error(
                "Unable to display summary, summary data not available for event",
            );
        }

        Ok(results.remove(0))
    }

    fn find_summary_data(
        organization_id: Uuid,
        past_or_upcoming: Option<PastOrUpcoming>,
        event_ids: Option<Vec<Uuid>>,
        filter_drafts: bool,
        page: u32,
        limit: u32,
        conn: &PgConnection,
    ) -> Result<Vec<EventSummaryResult>, DatabaseError> {
        #[derive(QueryableByName)]
        struct R {
            #[sql_type = "dUuid"]
            id: Uuid,
            #[sql_type = "Text"]
            name: String,
            #[sql_type = "dUuid"]
            organization_id: Uuid,
            #[sql_type = "Nullable<dUuid>"]
            venue_id: Option<Uuid>,
            #[sql_type = "Nullable<Text>"]
            venue_name: Option<String>,
            #[sql_type = "Nullable<Text>"]
            venue_timezone: Option<String>,
            #[sql_type = "Timestamp"]
            created_at: NaiveDateTime,
            #[sql_type = "Nullable<Timestamp>"]
            event_start: Option<NaiveDateTime>,
            #[sql_type = "Nullable<Timestamp>"]
            door_time: Option<NaiveDateTime>,
            #[sql_type = "Nullable<Timestamp>"]
            event_end: Option<NaiveDateTime>,
            #[sql_type = "Text"]
            status: EventStatus,
            #[sql_type = "Nullable<Text>"]
            promo_image_url: Option<String>,
            #[sql_type = "Nullable<Text>"]
            additional_info: Option<String>,
            #[sql_type = "Nullable<Text>"]
            top_line_info: Option<String>,
            #[sql_type = "Nullable<Text>"]
            age_limit: Option<String>,
            #[sql_type = "Nullable<Timestamp>"]
            cancelled_at: Option<NaiveDateTime>,
            #[sql_type = "Nullable<BigInt>"]
            min_price: Option<i64>,
            #[sql_type = "Nullable<BigInt>"]
            max_price: Option<i64>,
            #[sql_type = "Nullable<Timestamp>"]
            publish_date: Option<NaiveDateTime>,
            #[sql_type = "Nullable<Timestamp>"]
            on_sale: Option<NaiveDateTime>,
            #[sql_type = "Nullable<BigInt>"]
            sales_total_in_cents: Option<i64>,
            #[sql_type = "Bool"]
            is_external: bool,
            #[sql_type = "Nullable<Text>"]
            external_url: Option<String>,
            #[sql_type = "Nullable<Text>"]
            override_status: Option<EventOverrideStatus>,
            #[sql_type = "Text"]
            event_type: EventTypes,
            #[sql_type = "Text"]
            slug: String,
            #[sql_type = "Nullable<Jsonb>"]
            extra_admin_data: Option<Value>,
            #[sql_type = "Bool"]
            eligible_for_deletion: bool,
        }

        let query_events = include_str!("../queries/find_all_events_for_organization.sql");

        jlog!(Level::Debug, "Fetching summary data for event");
        let events: Vec<R> = diesel::sql_query(query_events)
            .bind::<dUuid, _>(organization_id)
            .bind::<Nullable<Bool>, _>(past_or_upcoming.map(|p| p == PastOrUpcoming::Upcoming))
            .bind::<BigInt, _>((page * limit) as i64)
            .bind::<BigInt, _>(limit as i64)
            .bind::<Nullable<Array<dUuid>>, _>(event_ids.clone())
            .bind::<Bool, _>(filter_drafts)
            .get_results(conn)
            .to_db_error(ErrorCode::QueryError, "Could not load events for organization")?;

        let query_ticket_types = include_str!("../queries/find_all_events_for_organization_ticket_type.sql");

        jlog!(Level::Debug, "Fetching summary data for ticket types");

        let ticket_types: Vec<EventSummaryResultTicketType> = diesel::sql_query(query_ticket_types)
            .bind::<dUuid, _>(organization_id)
            .bind::<Nullable<Bool>, _>(past_or_upcoming.map(|p| p == PastOrUpcoming::Upcoming))
            .bind::<Nullable<Array<dUuid>>, _>(event_ids)
            .bind::<Bool, _>(filter_drafts)
            .get_results(conn)
            .to_db_error(
                ErrorCode::QueryError,
                "Could not load events' ticket types for organization",
            )?;

        let mut results: Vec<EventSummaryResult> = Vec::new();
        for r in events.into_iter() {
            let venue = if let (Some(venue_id), Some(venue_name), Some(venue_timezone)) =
                (r.venue_id.as_ref(), r.venue_name.as_ref(), r.venue_timezone.as_ref())
            {
                Some(VenueInfo {
                    id: *venue_id,
                    name: venue_name.to_string(),
                    timezone: venue_timezone.to_string(),
                })
            } else {
                None
            };

            let event_id = r.id;
            let timezone = venue.as_ref().map(|v| v.timezone.as_ref());
            let localized_times: EventLocalizedTimeStrings = EventLocalizedTimeStrings {
                event_start: Event::localized_time(r.event_start, timezone).map(|s| s.to_rfc2822()),
                event_end: Event::localized_time(r.event_end, timezone).map(|s| s.to_rfc2822()),
                door_time: Event::localized_time(r.door_time, timezone).map(|s| s.to_rfc2822()),
            };

            let mut result = EventSummaryResult {
                id: r.id,
                name: r.name,
                organization_id: r.organization_id,
                venue: venue.clone(),
                created_at: r.created_at,
                event_start: r.event_start,
                door_time: r.door_time,
                event_end: r.event_end,
                status: r.status,
                promo_image_url: r.promo_image_url,
                additional_info: r.additional_info,
                top_line_info: r.top_line_info,
                age_limit: r.age_limit,
                cancelled_at: r.cancelled_at,
                max_ticket_price: r.max_price.map(|i| i as u32),
                min_ticket_price: r.min_price.map(|i| i as u32),
                publish_date: r.publish_date,
                on_sale: r.on_sale,
                total_tickets: 0,
                sold_unreserved: Some(0),
                sold_held: Some(0),
                tickets_open: 0,
                tickets_held: 0,
                tickets_redeemed: 0,
                sales_total_in_cents: Some(r.sales_total_in_cents.unwrap_or(0) as u32),
                ticket_types: vec![],
                is_external: r.is_external,
                external_url: r.external_url,
                override_status: r.override_status,
                localized_times,
                event_type: r.event_type,
                slug: r.slug,
                eligible_for_deletion: Some(r.eligible_for_deletion),
                extra_admin_data: r.extra_admin_data,
            };

            for ticket_type in ticket_types.iter().filter(|tt| {
                tt.event_id == event_id
                    && !(tt.status == TicketTypeStatus::Cancelled
                        && tt.sold_held.unwrap_or(0) + tt.sold_unreserved.unwrap_or(0) == 0)
            }) {
                let mut ticket_type = ticket_type.clone();
                ticket_type.sales_total_in_cents = Some(ticket_type.sales_total_in_cents.unwrap_or(0));
                result.total_tickets += ticket_type.total as u32;
                result.sold_unreserved =
                    Some(result.sold_unreserved.unwrap_or(0) + ticket_type.sold_unreserved.unwrap_or(0) as u32);
                result.sold_held = Some(result.sold_held.unwrap_or(0) + ticket_type.sold_held.unwrap_or(0) as u32);
                result.tickets_open += ticket_type.open as u32;
                result.tickets_held += ticket_type.held as u32;
                result.tickets_redeemed += ticket_type.redeemed as u32;
                result.ticket_types.push(ticket_type);
            }

            results.push(result);
        }

        Ok(results)
    }

    pub fn get_sales_by_date_range(
        &self,
        start_utc: NaiveDate,
        end_utc: NaiveDate,
        conn: &PgConnection,
    ) -> Result<Vec<DayStats>, DatabaseError> {
        jlog!(
            Level::Debug,
            &format!("Fetching sales data by dates {} and {}", start_utc, end_utc)
        );

        if start_utc > end_utc {
            return Err(DatabaseError::new(
                ErrorCode::InternalError,
                Some("Sales data start date must come before end date".to_string()),
            ));
        }

        //Gets the face value
        let query = r#"
            SELECT CAST(o.paid_at AT TIME ZONE 'utc' AT TIME ZONE COALESCE(v.timezone, o2.timezone, 'utc') AS DATE)                          AS date,
                   CAST(COALESCE(SUM(oi.unit_price_in_cents * (oi.quantity - oi.refunded_quantity)), 0) AS BIGINT)                           AS sales,
                   CAST(COALESCE(SUM(CASE WHEN oi.item_type = 'Tickets' THEN (oi.quantity - oi.refunded_quantity) ELSE 0 END), 0) AS BIGINT) AS ticket_count
            FROM order_items oi
                     INNER JOIN orders o ON oi.order_id = o.id
                     INNER JOIN events e ON oi.event_id = e.id
                     LEFT JOIN venues v ON e.venue_id = v.id
                     INNER JOIN organizations o2 ON e.organization_id = o2.id
            WHERE oi.event_id = $1
              AND oi.item_type = 'Tickets'
              AND o.status = 'Paid'
              AND o.paid_at AT TIME ZONE 'utc' AT TIME ZONE COALESCE(v.timezone, o2.timezone, 'utc') >= $2
              AND o.paid_at AT TIME ZONE 'utc' AT TIME ZONE COALESCE(v.timezone, o2.timezone, 'utc') <= $3
            GROUP BY CAST(o.paid_at AT TIME ZONE 'utc' AT TIME ZONE COALESCE(v.timezone, o2.timezone, 'utc') AS DATE)
            ORDER BY CAST(o.paid_at AT TIME ZONE 'utc' AT TIME ZONE COALESCE(v.timezone, o2.timezone, 'utc') AS DATE) DESC;
                "#;

        #[derive(QueryableByName)]
        struct R {
            #[sql_type = "Date"]
            date: NaiveDate,
            #[sql_type = "Nullable<BigInt>"]
            sales: Option<i64>,
            #[sql_type = "Nullable<BigInt>"]
            ticket_count: Option<i64>,
        }

        let summary: Vec<R> = diesel::sql_query(query)
            .bind::<dUuid, _>(self.id)
            .bind::<Timestamp, NaiveDateTime>(start_utc.and_hms(0, 0, 0))
            .bind::<Timestamp, NaiveDateTime>(end_utc.and_hms(23, 59, 59))
            .get_results(conn)
            .to_db_error(ErrorCode::QueryError, "Could not load calculate sales for event")?;

        let mut map = HashMap::<NaiveDate, R>::new();
        for s in summary {
            map.insert(s.date, s);
        }

        let mut result = vec![];
        let n = end_utc.signed_duration_since(start_utc).num_days();
        for s in 0..=n {
            let date = start_utc + Duration::days(s);

            match map.get(&date) {
                Some(map_data) => result.push(DayStats {
                    date: map_data.date,
                    revenue_in_cents: map_data.sales.unwrap_or(0),
                    ticket_sales: map_data.ticket_count.unwrap_or(0),
                }),
                None => result.push(DayStats {
                    date,
                    revenue_in_cents: 0,
                    ticket_sales: 0,
                }),
            }
        }

        Ok(result)
    }

    pub fn guest_list_tickets(
        event_id: Option<Uuid>,
        ticket_id: Option<Uuid>,
        query_string: Option<String>,
        changes_since: &Option<NaiveDateTime>,
        paging: Option<&Paging>,
        conn: &PgConnection,
    ) -> Result<(Vec<RedeemableTicket>, i64), DatabaseError> {
        use schema::*;
        let paging = match paging {
            Some(p) => p.clone(),
            None => Paging {
                page: 0,
                limit: 99999999,
                sort: "".to_string(),
                dir: SortingDir::Asc,
                total: 0,
                tags: HashMap::new(),
            },
        };

        let mut query = ticket_instances::table
            .inner_join(assets::table.inner_join(ticket_types::table))
            .inner_join(order_items::table.inner_join(orders::table))
            .inner_join(
                wallets::table
                    .inner_join(users::table.on(wallets::user_id.eq(users::id.nullable())))
                    .on(wallets::id.eq(ticket_instances::wallet_id)),
            )
            .inner_join(events::table.on(events::id.eq(ticket_types::event_id)))
            .left_join(venues::table.on(venues::id.nullable().eq(events::venue_id.nullable())))
            .into_boxed();
        if let Some(event_id) = event_id {
            query = query.filter(ticket_types::event_id.nullable().eq(event_id))
        }
        if let Some(ticket_id) = ticket_id {
            query = query.filter(ticket_instances::id.nullable().eq(ticket_id))
        }
        if let Some(query_string) = query_string {
            let fuzzy_query_string: String = str::replace(&query_string.trim(), ",", "");
            let fuzzy_query_string = fuzzy_query_string
                .split_whitespace()
                .map(|w| w.split("").collect::<Vec<&str>>().join("%"))
                .collect::<Vec<String>>()
                .join("%");
            let id_query_string = format!("%{}%", query_string.to_lowercase());

            query = query

                .filter(sql("users.email ILIKE ").bind::<Text, _>(fuzzy_query_string.clone())
                    .or(sql("users.phone ILIKE ").bind::<Text, _>(fuzzy_query_string.clone()))
                    .or(sql("CONCAT(COALESCE(ticket_instances.first_name_override, users.first_name), ' ', COALESCE(ticket_instances.last_name_override, users.last_name)) ILIKE ").bind::<Text, _>(fuzzy_query_string.clone()))
                    .or(sql("CONCAT(COALESCE(ticket_instances.last_name_override, users.last_name), ' ', COALESCE(ticket_instances.first_name_override, users.first_name)) ILIKE ").bind::<Text, _>(fuzzy_query_string.clone()))
                    .or(sql("ticket_instances.id::TEXT LIKE ").bind::<Text, _>(id_query_string.clone()))
                    .or(sql("order_items.order_id::TEXT LIKE ").bind::<Text, _>(id_query_string.clone())));
        }

        if let Some(changes_since) = changes_since {
            query = query.filter(ticket_instances::updated_at.nullable().ge(changes_since))
        }

        let results = query.order_by(users::last_name.asc())
            .then_order_by(ticket_instances::id)
            .select((
                sql::<dUuid>("ticket_instances.id AS id")
                , sql::<Text>("ticket_types.name AS ticket_type")
                , sql::<Nullable<dUuid>>("users.id AS user_id")
                , sql::<dUuid>("order_items.order_id AS order_id")
                , sql::<dUuid>("order_items.id AS order_item_id")
                , sql::<BigInt>("cast(order_items.unit_price_in_cents + coalesce((SELECT SUM(unit_price_in_cents) FROM order_items WHERE parent_id = ticket_instances.order_item_id), 0) AS BIGINT) AS price_in_cents")
                , sql::<Nullable<Text>>("COALESCE(ticket_instances.first_name_override, users.first_name) AS first_name")
                , sql::<Nullable<Text>>("COALESCE(ticket_instances.last_name_override, users.last_name) AS last_name")
                , sql::<Nullable<Text>>("users.email AS email")
                , sql::<Nullable<Text>>("users.phone AS phone")
                , sql::<Nullable<Text>>("CASE WHEN events.redeem_date IS NULL OR NOW() >= events.redeem_date OR NOW() >= events.event_start - INTERVAL '1 day 1 minute' THEN ticket_instances.redeem_key ELSE NULL END AS redeem_key")
                , sql::<Nullable<Timestamp>>("events.redeem_date AS redeem_date")
                , sql::<Text>("ticket_instances.status AS status")
                , sql::<dUuid>("events.id AS event_id")
                , sql::<Text>("events.name AS event_name")
                , sql::<Nullable<Timestamp>>("events.door_time AS door_time")
                , sql::<Nullable<Timestamp>>("events.event_start AS event_start")
                , sql::<Nullable<dUuid>>("venues.id AS venue_id")
                , sql::<Nullable<Text>>("venues.name AS venue_name")
                , sql::<Timestamp>("ticket_instances.updated_at AS updated_at")
                , sql::<Nullable<Text>>("CASE WHEN ticket_instances.redeemed_by_user_id IS NOT NULL THEN (SELECT CONCAT(u2.first_name, ' ', u2.last_name) FROM users u2 WHERE u2.id = ticket_instances.redeemed_by_user_id) ELSE NULL END  AS redeemed_by")
                , sql::<Nullable<Timestamp>>("ticket_instances.redeemed_at AS redeemed_at")
            ))
            .paginate(paging.page as i64)
            .per_page(paging.limit as i64)
            .load_and_count_pages(conn);

        DatabaseError::wrap(ErrorCode::QueryError, "Unable to load all redeemable tickets", results)
    }

    pub fn guest_list(
        &self,
        query: Option<String>,
        changes_since: &Option<NaiveDateTime>,
        paging: Option<&Paging>,
        conn: &PgConnection,
    ) -> Result<(Vec<GuestListItem>, i64), DatabaseError> {
        let tickets_and_counts = Event::guest_list_tickets(Some(self.id), None, query, changes_since, paging, conn)?;
        let (tickets, total) = tickets_and_counts;

        let mut guests: Vec<GuestListItem> = Vec::new();

        #[derive(Debug, QueryableByName, Queryable)]
        struct OrderPaymentProviders {
            #[sql_type = "Uuid"]
            id: Uuid,
            #[sql_type = "Nullable<Text>"]
            provider: Option<String>,
        }

        let order_payment_providers: Vec<OrderPaymentProviders> = orders::table
            .left_join(payments::table.on(orders::id.eq(payments::order_id)))
            .filter(orders::id.eq_any(tickets.iter().map(|t| t.order_id).collect::<Vec<Uuid>>()))
            .select((orders::id, payments::provider.nullable()))
            .load(conn)
            .to_db_error(ErrorCode::QueryError, "Could not load payment providers")?;

        let pending_transfers: Vec<PendingTransfer> =
            transfer_tickets::table
                .inner_join(transfers::table.on(transfers::id.eq(transfer_tickets::transfer_id)))
                .filter(transfers::status.eq(TransferStatus::Pending).and(
                    transfer_tickets::ticket_instance_id.eq_any(tickets.iter().map(|t| t.id).collect::<Vec<Uuid>>()),
                ))
                .select((
                    transfer_tickets::ticket_instance_id.nullable(),
                    transfer_tickets::transfer_id.nullable(),
                    transfers::transfer_key.nullable(),
                    transfers::status.nullable(),
                    transfers::transfer_message_type,
                    transfers::transfer_address,
                ))
                .load(conn)
                .to_db_error(ErrorCode::QueryError, "Could not load pending transfers")?;

        let mut pending_transfers_by_ticket: HashMap<Uuid, PendingTransfer> = HashMap::new();
        for pending_transfer in pending_transfers {
            if pending_transfer.ticket_instance_id.is_some() {
                pending_transfers_by_ticket.insert(pending_transfer.ticket_instance_id.unwrap(), pending_transfer);
            }
        }

        for t in &tickets {
            let mut providers: Vec<String> = Vec::new();
            for order_payment_provider in &order_payment_providers {
                if order_payment_provider.id == t.order_id {
                    if let Some(ref p) = order_payment_provider.provider {
                        providers.push(p.clone());
                    }
                }
            }
            let pending_transfer = pending_transfers_by_ticket.get(&t.id).map(|x| x.clone());
            guests.push(GuestListItem {
                ticket: t.clone(),
                providers,
                pending_transfer,
            })
        }

        Ok((guests, total))
    }

    pub fn dates_by_past_or_upcoming(
        start_time: Option<NaiveDateTime>,
        end_time: Option<NaiveDateTime>,
        past_or_upcoming: PastOrUpcoming,
    ) -> (NaiveDateTime, NaiveDateTime) {
        let now = Utc::now().naive_utc();
        let beginning_of_time = NaiveDate::from_ymd(1900, 1, 1).and_hms(12, 0, 0);
        let end_of_time = NaiveDate::from_ymd(3100, 1, 1).and_hms(12, 0, 0);
        if past_or_upcoming == PastOrUpcoming::Upcoming {
            (
                NaiveDateTime::max(start_time.unwrap_or(now), now),
                NaiveDateTime::min(end_time.unwrap_or(end_of_time), end_of_time),
            )
        } else {
            (
                NaiveDateTime::max(start_time.unwrap_or(beginning_of_time), beginning_of_time),
                NaiveDateTime::min(end_time.unwrap_or(now), now),
            )
        }
    }

    pub fn search(
        query_filter: Option<String>,
        region_id: Option<Uuid>,
        organization_id: Option<Uuid>,
        venue_ids: Option<Vec<Uuid>>,
        genres: Option<Vec<String>>,
        start_time: Option<NaiveDateTime>,
        end_time: Option<NaiveDateTime>,
        status_filter: Option<Vec<EventStatus>>,
        sort_field: EventSearchSortField,
        sort_direction: SortingDir,
        user: Option<User>,
        past_or_upcoming: PastOrUpcoming,
        event_type: Option<EventTypes>,
        paging: &Paging,
        country_service: &CountryLookup,
        conn: &PgConnection,
    ) -> Result<(Vec<Event>, i64), DatabaseError> {
        let sort_column = match sort_field {
            EventSearchSortField::Name => "name",
            EventSearchSortField::EventStart => "event_start",
        };
        let (start_time, end_time) = Event::dates_by_past_or_upcoming(start_time, end_time, past_or_upcoming);

        let query_like = match query_filter.clone() {
            Some(n) => format!("%{}%", text::escape_control_chars(&n.trim())),
            None => "%".to_string(),
        };
        let query_escaped = query_filter.map(|q| {
            text::escape_control_chars(&q)
                .split(|c| c == ' ')
                .filter(|s| !s.is_empty())
                .collect::<Vec<&str>>()
                .join(" ")
        });

        let mut venue_location_searches: Vec<(Option<String>, Option<StateDatum>, CountryDatum)> = Vec::new();
        if let Some(query_escaped) = query_escaped.clone() {
            if let Ok(data) = country_service.parse_city_state_country(&query_escaped.clone()) {
                for (city, state, country) in data {
                    if let Some(country) = country {
                        venue_location_searches.push((city, state, country));
                    }
                }
            }
            let mut default_country: Option<CountryDatum> = None;
            // Default to US for country state search
            default_country = default_country.or_else(|| country_service.find("US"));
            if let Some(default_country) = default_country {
                if let Ok(data) = default_country.parse_city_state(&query_escaped.clone()) {
                    for (city, state) in data {
                        venue_location_searches.push((city, state, default_country.clone()));
                    }
                }
            }
            venue_location_searches.sort();
            venue_location_searches.dedup();
        }

        let mut query = events::table
            .left_join(venues::table.on(events::venue_id.eq(venues::id.nullable())))
            .inner_join(organizations::table.on(organizations::id.eq(events::organization_id)))
            .left_join(organization_users::table.on(organization_users::organization_id.eq(organizations::id)))
            .left_join(
                event_artists::table
                    .inner_join(
                        artists::table.on(event_artists::artist_id
                            .eq(artists::id)
                            .and(artists::name.ilike(query_like.clone()))),
                    )
                    .on(events::id.eq(event_artists::event_id)),
            )
            .filter(
                events::name
                    .ilike(query_like.clone())
                    .or(venues::name.ilike(query_like.clone()))
                    .or(venues::city.ilike(query_escaped.clone().unwrap_or("%".to_string())))
                    .or(venues::state.ilike(query_escaped.clone().unwrap_or("%".to_string())))
                    .or(venues::country.ilike(query_escaped.clone().unwrap_or("%".to_string())))
                    .or(artists::id.is_not_null()),
            )
            .into_boxed();

        if venue_location_searches.len() > 0 {
            for (city, state, country) in venue_location_searches {
                query = query
                    .or_filter(
                        venues::city
                            .ilike(city.clone().unwrap_or("%".to_string()))
                            .and(venues::state.ilike(state.clone().map(|s| s.name).unwrap_or("%".to_string())))
                            .and(venues::country.ilike(country.clone().name)),
                    )
                    .or_filter(
                        venues::city
                            .ilike(city.clone().unwrap_or("%".to_string()))
                            .and(
                                venues::state.ilike(
                                    state
                                        .clone()
                                        .map(|s| s.code.unwrap_or("%".to_string()))
                                        .unwrap_or("%".to_string()),
                                ),
                            )
                            .and(venues::country.ilike(country.clone().name)),
                    )
                    .or_filter(
                        venues::city
                            .ilike(city.clone().unwrap_or("%".to_string()))
                            .and(
                                venues::state.ilike(
                                    state
                                        .clone()
                                        .map(|s| s.code.unwrap_or("%".to_string()))
                                        .unwrap_or("%".to_string()),
                                ),
                            )
                            .and(venues::country.ilike(country.clone().code)),
                    )
                    .or_filter(
                        venues::city
                            .ilike(city.clone().unwrap_or("%".to_string()))
                            .and(venues::state.ilike(state.clone().map(|s| s.name).unwrap_or("%".to_string())))
                            .and(venues::country.ilike(country.clone().code)),
                    );
            }
        }

        if let Some(event_type) = event_type {
            query = query.filter(events::event_type.eq(event_type))
        }

        match user {
            Some(user) => {
                // Admin results include all drafts across organizations
                if !user.get_global_scopes().contains(&Scopes::OrgAdmin) {
                    query = query
                        .filter(
                            events::status
                                .ne(EventStatus::Draft)
                                .or(organization_users::user_id.eq(user.id)),
                        )
                        .filter(
                            events::publish_date
                                .le(dsl::now.nullable())
                                .or(events::status.ne(EventStatus::Published))
                                .or(organization_users::user_id.eq(user.id)),
                        )
                }
            }
            None => {
                query = query.filter(events::status.ne(EventStatus::Draft)).filter(
                    events::publish_date
                        .le(dsl::now.nullable())
                        .or(events::status.ne(EventStatus::Published)),
                );
            }
        }

        query = query.filter(events::private_access_code.is_null()); //we dont ever want to show private events when searching

        if let Some(genres) = genres {
            let genres = Genre::format_names(&genres);
            query = query.filter(
                sql("(")
                    .bind::<Integer, _>(genres.len() as i32)
                    .sql(" = (select count(eg.genre_id) from event_genres eg join genres g on eg.genre_id = g.id where eg.event_id = events.id and g.name = ANY(")
                    .bind::<Array<Text>, _>(genres)
                    .sql(")))")
            );
        }

        if let Some(organization_id) = organization_id {
            query = query.filter(events::organization_id.eq(organization_id));
        }
        if let Some(venue_ids) = venue_ids {
            query = query.filter(events::venue_id.eq_any(venue_ids));
        }

        if let Some(statuses) = status_filter {
            query = query.filter(events::status.eq_any(statuses));
        }

        if let Some(region_id) = region_id {
            query = query.filter(venues::region_id.eq(region_id));
        }

        let result = query
            .filter(events::event_end.ge(start_time))
            .filter(events::event_end.le(end_time))
            .filter(events::deleted_at.is_null())
            .select(events::all_columns)
            .distinct()
            .order_by(sql::<()>(&format!("{} {}", sort_column, sort_direction)))
            .then_order_by(events::name.asc())
            .paginate(paging.page as i64)
            .per_page(paging.limit as i64)
            .load_and_count_pages(conn);

        DatabaseError::wrap(ErrorCode::QueryError, "Unable to load all events", result)
    }

    pub fn add_artist(
        &self,
        current_user_id: Option<Uuid>,
        artist_id: Uuid,
        conn: &PgConnection,
    ) -> Result<(), DatabaseError> {
        EventArtist::create(self.id, artist_id, 0, None, 0, None)
            .commit(current_user_id, conn)
            .map(|_| ())
    }

    pub fn organization(&self, conn: &PgConnection) -> Result<Organization, DatabaseError> {
        Organization::find(self.organization_id, conn)
    }

    pub fn venue(&self, conn: &PgConnection) -> Result<Option<Venue>, DatabaseError> {
        match self.venue_id {
            Some(venue_id) => {
                let venue = Venue::find(venue_id, conn);
                match venue {
                    Ok(venue) => Ok(Some(venue)),
                    Err(e) => Err(e),
                }
            }
            None => Ok(None),
        }
    }
    pub fn checked_in_users(event_id: Uuid, conn: &PgConnection) -> Result<Vec<User>, DatabaseError> {
        use schema::*;
        ticket_instances::table
            .inner_join(assets::table.inner_join(ticket_types::table))
            .inner_join(
                wallets::table
                    .inner_join(users::table.on(wallets::user_id.eq(users::id.nullable())))
                    .on(wallets::id.eq(ticket_instances::wallet_id)),
            )
            .filter(ticket_instances::status.eq(TicketInstanceStatus::Redeemed))
            .filter(ticket_types::event_id.eq(event_id))
            .select(users::all_columns)
            .load(conn)
            .to_db_error(ErrorCode::QueryError, "Could not load checked in users")
    }

    pub fn add_ticket_type(
        &self,
        name: String,
        description: Option<String>,
        quantity: u32,
        start_date: Option<NaiveDateTime>,
        end_date: Option<NaiveDateTime>,
        end_date_type: TicketTypeEndDateType,
        wallet_id: Option<Uuid>,
        increment: Option<i32>,
        limit_per_person: i32,
        price_in_cents: i64,
        visibility: TicketTypeVisibility,
        parent_id: Option<Uuid>,
        additional_fee_in_cents: i64,
        app_sales_enabled: bool,
        web_sales_enabled: bool,
        box_office_sales_enabled: bool,
        current_user_id: Option<Uuid>,
        conn: &PgConnection,
    ) -> Result<TicketType, DatabaseError> {
        let asset_name = format!("{}.{}", self.name, &name);
        let ticket_type = TicketType::create(
            self.id,
            name,
            description,
            start_date,
            end_date,
            end_date_type,
            increment,
            limit_per_person,
            price_in_cents,
            visibility,
            parent_id,
            additional_fee_in_cents,
            app_sales_enabled,
            web_sales_enabled,
            box_office_sales_enabled,
        )
        .commit(current_user_id, conn)?;
        let asset = Asset::create(ticket_type.id, asset_name).commit(conn)?;
        let wallet_id = match wallet_id {
            Some(w) => w,
            None => Wallet::find_default_for_organization(self.organization_id, conn)?.id,
        };

        TicketInstance::create_multiple(asset.id, 0, quantity, wallet_id, conn)?;
        Ok(ticket_type)
    }

    pub fn ticket_types(
        &self,
        filter_access_tokens: bool,
        redemption_code: Option<String>,
        conn: &PgConnection,
    ) -> Result<Vec<TicketType>, DatabaseError> {
        TicketType::find_by_event_id(self.id, filter_access_tokens, redemption_code, conn)
    }

    pub fn issuer_wallet(&self, conn: &PgConnection) -> Result<Wallet, DatabaseError> {
        Wallet::find_default_for_organization(self.organization_id, conn)
    }

    pub fn artists(&self, conn: &PgConnection) -> Result<Vec<DisplayEventArtist>, DatabaseError> {
        EventArtist::find_all_from_event(self.id, conn)
    }

    pub fn activity_summary(
        &self,
        user_id: Uuid,
        activity_type: Option<ActivityType>,
        conn: &PgConnection,
    ) -> Result<ActivitySummary, DatabaseError> {
        Ok(ActivitySummary {
            activity_items: ActivityItem::load_for_event(self.id, user_id, activity_type, conn)?,
            event: self.for_display(conn)?,
        })
    }

    pub fn slug(&self, conn: &PgConnection) -> Result<String, DatabaseError> {
        Slug::primary_slug(self.id, Tables::Events, conn).map(|s| s.slug)
    }

    pub fn for_display(&self, conn: &PgConnection) -> Result<DisplayEvent, DatabaseError> {
        let venue = self.venue(conn)?;
        let display_venue = match venue {
            Some(ref v) => Some(v.for_display(conn)?),
            None => None,
        };
        let artists = self.artists(conn)?;
        let genres = self.genres(conn)?;
        let slug = self.slug(conn)?;

        let localized_times = self.get_all_localized_time_strings(venue.as_ref());
        let (min_ticket_price, max_ticket_price) = self.current_ticket_pricing_range(false, conn)?;
        Ok(DisplayEvent {
            id: self.id,
            name: self.name.clone(),
            event_start: self.event_start,
            event_end: self.event_end,
            door_time: self.door_time,
            promo_image_url: self.promo_image_url.clone(),
            cover_image_url: self.cover_image_url.clone(),
            additional_info: self.additional_info.clone(),
            top_line_info: self.top_line_info.clone(),
            artists,
            genres,
            venue: display_venue,
            max_ticket_price,
            min_ticket_price,
            video_url: self.video_url.clone(),
            is_external: self.is_external,
            external_url: self.external_url.clone(),
            override_status: self.override_status,
            localized_times,
            event_type: self.event_type,
            slug,
        })
    }
}

#[derive(Clone, Debug, Deserialize, PartialEq, Serialize)]
pub struct DisplayEvent {
    pub id: Uuid,
    pub name: String,
    pub event_start: Option<NaiveDateTime>,
    pub event_end: Option<NaiveDateTime>,
    pub door_time: Option<NaiveDateTime>,
    pub promo_image_url: Option<String>,
    pub cover_image_url: Option<String>,
    pub additional_info: Option<String>,
    pub top_line_info: Option<String>,
    pub artists: Vec<DisplayEventArtist>,
    pub venue: Option<DisplayVenue>,
    pub min_ticket_price: Option<i64>,
    pub max_ticket_price: Option<i64>,
    pub video_url: Option<String>,
    pub is_external: bool,
    pub external_url: Option<String>,
    pub override_status: Option<EventOverrideStatus>,
    pub localized_times: EventLocalizedTimeStrings,
    pub event_type: EventTypes,
    pub genres: Vec<String>,
    pub slug: String,
}

#[derive(Debug, PartialEq, Serialize, Deserialize)]
pub struct EventSummaryResult {
    pub id: Uuid,
    pub name: String,
    pub organization_id: Uuid,
    pub venue: Option<VenueInfo>,
    pub created_at: NaiveDateTime,
    pub event_start: Option<NaiveDateTime>,
    pub door_time: Option<NaiveDateTime>,
    pub event_end: Option<NaiveDateTime>,
    pub status: EventStatus,
    pub promo_image_url: Option<String>,
    pub additional_info: Option<String>,
    pub top_line_info: Option<String>,
    pub age_limit: Option<String>,
    pub cancelled_at: Option<NaiveDateTime>,
    pub min_ticket_price: Option<u32>,
    pub max_ticket_price: Option<u32>,
    pub publish_date: Option<NaiveDateTime>,
    pub on_sale: Option<NaiveDateTime>,
    pub total_tickets: u32,
    pub sold_unreserved: Option<u32>,
    pub sold_held: Option<u32>,
    pub tickets_open: u32,
    pub tickets_held: u32,
    pub tickets_redeemed: u32,
    pub sales_total_in_cents: Option<u32>,
    pub ticket_types: Vec<EventSummaryResultTicketType>,
    pub is_external: bool,
    pub external_url: Option<String>,
    pub override_status: Option<EventOverrideStatus>,
    pub localized_times: EventLocalizedTimeStrings,
    pub event_type: EventTypes,
    pub slug: String,
    #[serde(skip_serializing_if = "Option::is_none")]
    pub eligible_for_deletion: Option<bool>,
    pub extra_admin_data: Option<Value>,
}

#[derive(Clone, Debug, Deserialize, PartialEq, Serialize, QueryableByName)]
pub struct EventSummaryResultTicketType {
    #[sql_type = "dUuid"]
    pub event_id: Uuid,
    #[sql_type = "Text"]
    pub name: String,
    #[sql_type = "Text"]
    pub status: TicketTypeStatus,
    #[sql_type = "BigInt"]
    pub min_price: i64,
    #[sql_type = "BigInt"]
    pub max_price: i64,
    #[sql_type = "BigInt"]
    pub total: i64,
    #[sql_type = "Nullable<BigInt>"]
    pub sold_unreserved: Option<i64>,
    #[sql_type = "Nullable<BigInt>"]
    pub sold_held: Option<i64>,
    #[sql_type = "BigInt"]
    pub open: i64,
    #[sql_type = "BigInt"]
    pub held: i64,
    #[sql_type = "BigInt"]
    pub redeemed: i64,
    #[sql_type = "Nullable<BigInt>"]
    pub sales_total_in_cents: Option<i64>,
}

#[derive(Debug, Deserialize, PartialEq, Serialize)]
pub struct DayStats {
    pub date: NaiveDate,
    pub revenue_in_cents: i64,
    pub ticket_sales: i64,
}

#[derive(Debug, QueryableByName, Queryable, Serialize, Clone, Default)]
pub struct PendingTransfer {
    #[sql_type = "Nullable<dUuid>"]
    pub ticket_instance_id: Option<Uuid>,
    #[sql_type = "Nullable<dUuid>"]
    pub transfer_id: Option<Uuid>,
    #[sql_type = "Nullable<dUuid>"]
    pub transfer_key: Option<Uuid>,
    #[sql_type = "Nullable<Text>"]
    pub transfer_status: Option<TransferStatus>,
    #[sql_type = "Nullable<Text>"]
    pub transfer_message_type: Option<TransferMessageType>,
    #[sql_type = "Nullable<Text>"]
    pub transfer_address: Option<String>,
}

#[derive(Clone, Debug, Serialize)]
pub struct GuestListItem {
    pub ticket: RedeemableTicket,
    pub providers: Vec<String>,
    pub pending_transfer: Option<PendingTransfer>,
}<|MERGE_RESOLUTION|>--- conflicted
+++ resolved
@@ -7,7 +7,6 @@
 use diesel::expression::sql_literal::sql;
 use diesel::pg::types::sql_types::Array;
 use diesel::prelude::*;
-<<<<<<< HEAD
 use diesel::sql_types::{
     BigInt, Bool, Date, Integer, Jsonb, Nullable, Text, Timestamp, Uuid as dUuid,
 };
@@ -17,16 +16,7 @@
 use schema::{
     artists, assets, event_artists, event_genres, events, genres, order_items, orders,
     organization_users, organizations, payments, ticket_instances, ticket_types, transfer_tickets,
-    transfers, users, venues, wallets,
-=======
-use diesel::sql_types::{BigInt, Bool, Date, Integer, Jsonb, Nullable, Text, Timestamp, Uuid as dUuid};
-use log::Level;
-use models::*;
-use schema::{
-    artists, assets, event_artists, event_genres, events, genres, order_items, orders, organization_users,
-    organizations, payments, ticket_instances, ticket_types, transfer_tickets, transfers, venues,
->>>>>>> 1c908906
-};
+    transfers, users, venues, wallets};
 use serde_json::Value;
 use serde_with::rust::double_option;
 use services::*;
@@ -986,7 +976,6 @@
         None
     }
 
-<<<<<<< HEAD
     pub fn find_all_ticket_holders(
         event_id: Uuid,
         conn: &PgConnection,
@@ -1028,9 +1017,6 @@
         venue_id: &Uuid,
         conn: &PgConnection,
     ) -> Result<Vec<Event>, DatabaseError> {
-=======
-    pub fn find_all_active_events_for_venue(venue_id: &Uuid, conn: &PgConnection) -> Result<Vec<Event>, DatabaseError> {
->>>>>>> 1c908906
         DatabaseError::wrap(
             ErrorCode::QueryError,
             "Error loading event via venue",
