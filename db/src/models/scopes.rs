use models::Roles;
use serde::Serialize;
use serde::Serializer;
use std::fmt;
use std::str::FromStr;
use utils::errors::EnumParseError;

#[derive(PartialEq, Debug, Copy, Clone, Eq, Ord, PartialOrd)]
pub enum Scopes {
    ArtistWrite,
    BoxOfficeTicketRead,
    BoxOfficeTicketWrite,
    CodeRead,
    CodeWrite,
    CompRead,
    CompWrite,
    DashboardRead,
<<<<<<< HEAD
    EventFinancialReports,
=======
>>>>>>> 74400e4a
    EventInterest,
    EventReports,
    EventScan,
    EventViewGuests,
    EventWrite,
    HoldRead,
    HoldWrite,
    OrderMakeExternalPayment,
    OrderRead,
    OrgAdmin,
    OrgAdminUsers,
    OrgFans,
    OrgRead,
<<<<<<< HEAD
    OrgReports,
=======
>>>>>>> 74400e4a
    OrgUsers,
    OrgWrite,
    RedeemTicket,
    RegionWrite,
    TicketAdmin,
    TicketRead,
    TicketTransfer,
    UserRead,
    VenueWrite,
}

impl Serialize for Scopes {
    fn serialize<S>(&self, serializer: S) -> Result<S::Ok, S::Error>
    where
        S: Serializer,
    {
        serializer.serialize_str(&self.to_string())
    }
}

impl fmt::Display for Scopes {
    fn fmt(&self, f: &mut fmt::Formatter) -> fmt::Result {
        let s = match self {
            Scopes::ArtistWrite => "artist:write",
            Scopes::BoxOfficeTicketRead => "box-office-ticket:read",
            Scopes::BoxOfficeTicketWrite => "box-office-ticket:write",
            Scopes::CodeRead => "code:read",
            Scopes::CodeWrite => "code:write",
            Scopes::CompRead => "comp:read",
            Scopes::CompWrite => "comp:write",
            Scopes::DashboardRead => "dashboard:read",
            Scopes::EventWrite => "event:write",
            Scopes::EventFinancialReports => "event:financial-reports",
            Scopes::EventInterest => "event:interest",
            Scopes::EventReports => "event:reports",
            Scopes::EventScan => "event:scan",
            Scopes::EventViewGuests => "event:view-guests",
            Scopes::HoldRead => "hold:read",
            Scopes::HoldWrite => "hold:write",
            Scopes::OrderRead => "order:read",
            Scopes::OrderMakeExternalPayment => "order:make-external-payment",
            Scopes::OrgAdmin => "org:admin",
            Scopes::OrgRead => "org:read",
<<<<<<< HEAD
            Scopes::OrgReports => "org:reports",
=======
>>>>>>> 74400e4a
            Scopes::OrgFans => "org:fans",
            Scopes::OrgWrite => "org:write",
            Scopes::OrgAdminUsers => "org:admin-users",
            Scopes::OrgUsers => "org:users",
            Scopes::RedeemTicket => "redeem:ticket",
            Scopes::RegionWrite => "region:write",
            Scopes::UserRead => "user:read",
            Scopes::VenueWrite => "venue:write",
            Scopes::TicketAdmin => "ticket:admin",
            Scopes::TicketRead => "ticket:read",
            Scopes::TicketTransfer => "ticket:transfer",
        };
        write!(f, "{}", s)
    }
}

impl FromStr for Scopes {
    type Err = EnumParseError;

    fn from_str(s: &str) -> Result<Self, <Self as FromStr>::Err> {
        let s = match s {
            "artist:write" => Scopes::ArtistWrite,
            "box-office-ticket:read" => Scopes::BoxOfficeTicketRead,
            "box-office-ticket:write" => Scopes::BoxOfficeTicketWrite,
            "code:read" => Scopes::CodeRead,
            "code:write" => Scopes::CodeWrite,
            "comp:read" => Scopes::CompRead,
            "comp:write" => Scopes::CompWrite,
            "dashboard:read" => Scopes::DashboardRead,
            "event:write" => Scopes::EventWrite,
<<<<<<< HEAD
            "event:financial-reports" => Scopes::EventFinancialReports,
            "event:interest" => Scopes::EventInterest,
            "event:reports" => Scopes::EventReports,
=======
            "event:interest" => Scopes::EventInterest,
>>>>>>> 74400e4a
            "event:scan" => Scopes::EventScan,
            "event:view-guests" => Scopes::EventViewGuests,
            "hold:read" => Scopes::HoldRead,
            "hold:write" => Scopes::HoldWrite,
            "order:read" => Scopes::OrderRead,
            "order:make-external-payment" => Scopes::OrderMakeExternalPayment,
            "org:admin" => Scopes::OrgAdmin,
            "org:read" => Scopes::OrgRead,
<<<<<<< HEAD
            "org:reports" => Scopes::OrgReports,
=======
>>>>>>> 74400e4a
            "org:fans" => Scopes::OrgFans,
            "org:write" => Scopes::OrgWrite,
            "org:admin-users" => Scopes::OrgAdminUsers,
            "org:users" => Scopes::OrgUsers,
            "redeem:ticket" => Scopes::RedeemTicket,
            "region:write" => Scopes::RegionWrite,
            "user:read" => Scopes::UserRead,
            "venue:write" => Scopes::VenueWrite,
            "ticket:admin" => Scopes::TicketAdmin,
            "ticket:read" => Scopes::TicketRead,
            "ticket:transfer" => Scopes::TicketTransfer,
            _ => {
                return Err(EnumParseError {
                    message: "Could not parse value".to_string(),
                    enum_type: "Scopes".to_string(),
                    value: s.to_string(),
                })
            }
        };
        Ok(s)
    }
}

pub fn get_scopes(roles: Vec<Roles>) -> Vec<Scopes> {
    let mut scopes: Vec<Scopes> = roles
        .into_iter()
        .flat_map(|r| get_scopes_for_role(r))
        .collect();
    scopes.sort();
    scopes.dedup();
    scopes
}

fn get_scopes_for_role(role: Roles) -> Vec<Scopes> {
    use models::Roles::*;
    let mut roles = match role {
        User => {
            let mut roles = vec![
                Scopes::EventInterest,
                Scopes::OrderRead,
                Scopes::TicketTransfer,
            ];
            roles
        }
        DoorPerson => {
            let mut roles = vec![
                Scopes::RedeemTicket,
                Scopes::HoldRead,
                Scopes::EventScan,
                Scopes::TicketRead,
            ];
            roles
        }
        OrgBoxOffice => {
            let mut roles = vec![
                Scopes::DashboardRead,
                Scopes::EventViewGuests,
                Scopes::OrderMakeExternalPayment,
                Scopes::BoxOfficeTicketRead,
            ];
            roles.extend(get_scopes_for_role(Roles::DoorPerson));
            roles
        }
        OrgMember => {
            let mut roles = vec![
                Scopes::ArtistWrite,
                Scopes::BoxOfficeTicketRead,
                Scopes::BoxOfficeTicketWrite,
                Scopes::CodeRead,
                Scopes::CodeWrite,
                Scopes::CompRead,
                Scopes::CompWrite,
                Scopes::DashboardRead,
                Scopes::EventScan,
                Scopes::EventViewGuests,
                Scopes::EventWrite,
                Scopes::HoldRead,
                Scopes::HoldWrite,
                Scopes::OrgRead,
                Scopes::OrgFans,
                Scopes::RedeemTicket,
                Scopes::TicketAdmin,
                Scopes::TicketRead,
                Scopes::VenueWrite,
            ];
            roles.extend(get_scopes_for_role(Roles::User));
            roles
        }
        OrgAdmin => {
<<<<<<< HEAD
            let mut roles = vec![
                Scopes::OrgWrite,
                Scopes::UserRead,
                Scopes::OrgUsers,
                Scopes::EventFinancialReports,
                Scopes::EventReports,
                Scopes::OrgReports,
            ];
=======
            let mut roles = vec![Scopes::OrgWrite, Scopes::UserRead, Scopes::OrgUsers];
>>>>>>> 74400e4a
            roles.extend(get_scopes_for_role(OrgMember));
            roles.extend(get_scopes_for_role(Roles::OrgBoxOffice));
            roles
        }
        OrgOwner => {
            let mut roles = vec![Scopes::OrgAdminUsers];
            roles.extend(get_scopes_for_role(Roles::OrgAdmin));
            roles
        }
        Admin => {
            let mut roles = vec![Scopes::OrgAdmin, Scopes::RegionWrite];
            roles.extend(get_scopes_for_role(OrgOwner));
            roles
        }
    };
    roles.sort();
    roles.dedup();

    roles
}

#[test]
fn get_scopes_for_role_test() {
    let res = get_scopes_for_role(Roles::OrgOwner);
    assert_eq!(
        vec![
            Scopes::ArtistWrite,
            Scopes::BoxOfficeTicketRead,
            Scopes::BoxOfficeTicketWrite,
            Scopes::CodeRead,
            Scopes::CodeWrite,
            Scopes::CompRead,
            Scopes::CompWrite,
            Scopes::DashboardRead,
<<<<<<< HEAD
            Scopes::EventFinancialReports,
=======
>>>>>>> 74400e4a
            Scopes::EventInterest,
            Scopes::EventReports,
            Scopes::EventScan,
            Scopes::EventViewGuests,
            Scopes::EventWrite,
            Scopes::HoldRead,
            Scopes::HoldWrite,
            Scopes::OrderMakeExternalPayment,
            Scopes::OrderRead,
            Scopes::OrgAdminUsers,
            Scopes::OrgFans,
            Scopes::OrgRead,
<<<<<<< HEAD
            Scopes::OrgReports,
=======
>>>>>>> 74400e4a
            Scopes::OrgUsers,
            Scopes::OrgWrite,
            Scopes::RedeemTicket,
            Scopes::TicketAdmin,
            Scopes::TicketRead,
            Scopes::TicketTransfer,
            Scopes::UserRead,
            Scopes::VenueWrite,
        ],
        res
    );
}

#[test]
fn scopes_to_string() {
    assert_eq!("org:admin".to_string(), Scopes::OrgAdmin.to_string());
}

#[test]
fn get_scopes_test() {
    let mut res = get_scopes(vec![Roles::OrgOwner])
        .iter()
        .map(|i| i.to_string())
        .collect::<Vec<String>>();
    res.sort();
    assert_eq!(
        vec![
            "artist:write",
            "box-office-ticket:read",
            "box-office-ticket:write",
            "code:read",
            "code:write",
            "comp:read",
            "comp:write",
            "dashboard:read",
            "event:financial-reports",
            "event:interest",
            "event:reports",
            "event:scan",
            "event:view-guests",
            "event:write",
            "hold:read",
            "hold:write",
            "order:make-external-payment",
            "order:read",
            "org:admin-users",
            "org:fans",
            "org:read",
            "org:reports",
            "org:users",
            "org:write",
            "redeem:ticket",
            "ticket:admin",
            "ticket:read",
            "ticket:transfer",
            "user:read",
            "venue:write",
        ],
        res
    );
    let mut res = get_scopes(vec![Roles::Admin])
        .iter()
        .map(|i| i.to_string())
        .collect::<Vec<String>>();
    res.sort();
    assert_eq!(
        vec![
            "artist:write",
            "box-office-ticket:read",
            "box-office-ticket:write",
            "code:read",
            "code:write",
            "comp:read",
            "comp:write",
            "dashboard:read",
            "event:financial-reports",
            "event:interest",
            "event:reports",
            "event:scan",
            "event:view-guests",
            "event:write",
            "hold:read",
            "hold:write",
            "order:make-external-payment",
            "order:read",
            "org:admin",
            "org:admin-users",
            "org:fans",
            "org:read",
            "org:reports",
            "org:users",
            "org:write",
            "redeem:ticket",
            "region:write",
            "ticket:admin",
            "ticket:read",
            "ticket:transfer",
            "user:read",
            "venue:write",
        ],
        res
    );

    let res = get_scopes(vec![Roles::OrgOwner, Roles::Admin])
        .iter()
        .map(|i| i.to_string())
        .collect::<Vec<String>>();
    assert_eq!(
        vec![
            "artist:write",
            "box-office-ticket:read",
            "box-office-ticket:write",
            "code:read",
            "code:write",
            "comp:read",
            "comp:write",
            "dashboard:read",
            "event:financial-reports",
            "event:interest",
            "event:reports",
            "event:scan",
            "event:view-guests",
            "event:write",
            "hold:read",
            "hold:write",
            "order:make-external-payment",
            "order:read",
            "org:admin",
            "org:admin-users",
            "org:fans",
            "org:read",
            "org:reports",
            "org:users",
            "org:write",
            "redeem:ticket",
            "region:write",
            "ticket:admin",
            "ticket:read",
            "ticket:transfer",
            "user:read",
            "venue:write",
        ],
        res
    );
}

#[test]
fn from_str() {
    let s: Scopes = "ticket:read".parse().unwrap();
    assert_eq!(Scopes::TicketRead, s);
}<|MERGE_RESOLUTION|>--- conflicted
+++ resolved
@@ -15,10 +15,7 @@
     CompRead,
     CompWrite,
     DashboardRead,
-<<<<<<< HEAD
     EventFinancialReports,
-=======
->>>>>>> 74400e4a
     EventInterest,
     EventReports,
     EventScan,
@@ -32,10 +29,7 @@
     OrgAdminUsers,
     OrgFans,
     OrgRead,
-<<<<<<< HEAD
     OrgReports,
-=======
->>>>>>> 74400e4a
     OrgUsers,
     OrgWrite,
     RedeemTicket,
@@ -79,10 +73,7 @@
             Scopes::OrderMakeExternalPayment => "order:make-external-payment",
             Scopes::OrgAdmin => "org:admin",
             Scopes::OrgRead => "org:read",
-<<<<<<< HEAD
             Scopes::OrgReports => "org:reports",
-=======
->>>>>>> 74400e4a
             Scopes::OrgFans => "org:fans",
             Scopes::OrgWrite => "org:write",
             Scopes::OrgAdminUsers => "org:admin-users",
@@ -113,13 +104,9 @@
             "comp:write" => Scopes::CompWrite,
             "dashboard:read" => Scopes::DashboardRead,
             "event:write" => Scopes::EventWrite,
-<<<<<<< HEAD
             "event:financial-reports" => Scopes::EventFinancialReports,
             "event:interest" => Scopes::EventInterest,
             "event:reports" => Scopes::EventReports,
-=======
-            "event:interest" => Scopes::EventInterest,
->>>>>>> 74400e4a
             "event:scan" => Scopes::EventScan,
             "event:view-guests" => Scopes::EventViewGuests,
             "hold:read" => Scopes::HoldRead,
@@ -128,10 +115,56 @@
             "order:make-external-payment" => Scopes::OrderMakeExternalPayment,
             "org:admin" => Scopes::OrgAdmin,
             "org:read" => Scopes::OrgRead,
-<<<<<<< HEAD
             "org:reports" => Scopes::OrgReports,
-=======
->>>>>>> 74400e4a
+            "org:fans" => Scopes::OrgFans,
+            "org:write" => Scopes::OrgWrite,
+            "org:admin-users" => Scopes::OrgAdminUsers,
+            "org:users" => Scopes::OrgUsers,
+            "redeem:ticket" => Scopes::RedeemTicket,
+            "region:write" => Scopes::RegionWrite,
+            "user:read" => Scopes::UserRead,
+            "venue:write" => Scopes::VenueWrite,
+            "ticket:admin" => Scopes::TicketAdmin,
+            "ticket:read" => Scopes::TicketRead,
+            "ticket:transfer" => Scopes::TicketTransfer,
+            _ => {
+                return Err(EnumParseError {
+                    message: "Could not parse value".to_string(),
+                    enum_type: "Scopes".to_string(),
+                    value: s.to_string(),
+                })
+            }
+        };
+        Ok(s)
+    }
+}
+
+impl FromStr for Scopes {
+    type Err = EnumParseError;
+
+    fn from_str(s: &str) -> Result<Self, <Self as FromStr>::Err> {
+        let s = match s {
+            "artist:write" => Scopes::ArtistWrite,
+            "box-office-ticket:read" => Scopes::BoxOfficeTicketRead,
+            "box-office-ticket:write" => Scopes::BoxOfficeTicketWrite,
+            "code:read" => Scopes::CodeRead,
+            "code:write" => Scopes::CodeWrite,
+            "comp:read" => Scopes::CompRead,
+            "comp:write" => Scopes::CompWrite,
+            "dashboard:read" => Scopes::DashboardRead,
+            "event:write" => Scopes::EventWrite,
+            "event:financial-reports" => Scopes::EventFinancialReports,
+            "event:interest" => Scopes::EventInterest,
+            "event:reports" => Scopes::EventReports,
+            "event:scan" => Scopes::EventScan,
+            "event:view-guests" => Scopes::EventViewGuests,
+            "hold:read" => Scopes::HoldRead,
+            "hold:write" => Scopes::HoldWrite,
+            "order:read" => Scopes::OrderRead,
+            "order:make-external-payment" => Scopes::OrderMakeExternalPayment,
+            "org:admin" => Scopes::OrgAdmin,
+            "org:read" => Scopes::OrgRead,
+            "org:reports" => Scopes::OrgReports,
             "org:fans" => Scopes::OrgFans,
             "org:write" => Scopes::OrgWrite,
             "org:admin-users" => Scopes::OrgAdminUsers,
@@ -221,7 +254,6 @@
             roles
         }
         OrgAdmin => {
-<<<<<<< HEAD
             let mut roles = vec![
                 Scopes::OrgWrite,
                 Scopes::UserRead,
@@ -230,9 +262,6 @@
                 Scopes::EventReports,
                 Scopes::OrgReports,
             ];
-=======
-            let mut roles = vec![Scopes::OrgWrite, Scopes::UserRead, Scopes::OrgUsers];
->>>>>>> 74400e4a
             roles.extend(get_scopes_for_role(OrgMember));
             roles.extend(get_scopes_for_role(Roles::OrgBoxOffice));
             roles
@@ -267,10 +296,7 @@
             Scopes::CompRead,
             Scopes::CompWrite,
             Scopes::DashboardRead,
-<<<<<<< HEAD
             Scopes::EventFinancialReports,
-=======
->>>>>>> 74400e4a
             Scopes::EventInterest,
             Scopes::EventReports,
             Scopes::EventScan,
@@ -283,10 +309,7 @@
             Scopes::OrgAdminUsers,
             Scopes::OrgFans,
             Scopes::OrgRead,
-<<<<<<< HEAD
             Scopes::OrgReports,
-=======
->>>>>>> 74400e4a
             Scopes::OrgUsers,
             Scopes::OrgWrite,
             Scopes::RedeemTicket,
