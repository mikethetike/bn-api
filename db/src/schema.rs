--- conflicted
+++ resolved
@@ -203,7 +203,6 @@
 }
 
 table! {
-<<<<<<< HEAD
     event_report_subscribers (id) {
         id -> Uuid,
         event_id -> Uuid,
@@ -215,19 +214,6 @@
 }
 
 table! {
-    event_users (id) {
-        id -> Uuid,
-        user_id -> Uuid,
-        event_id -> Uuid,
-        role -> Text,
-        created_at -> Timestamp,
-        updated_at -> Timestamp,
-    }
-}
-
-table! {
-=======
->>>>>>> 5db05235
     events (id) {
         id -> Uuid,
         name -> Text,
@@ -930,11 +916,7 @@
     event_artists,
     event_genres,
     event_interest,
-<<<<<<< HEAD
     event_report_subscribers,
-    event_users,
-=======
->>>>>>> 5db05235
     events,
     event_users,
     external_logins,
