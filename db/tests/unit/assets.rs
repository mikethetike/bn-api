use bigneon_db::dev::TestProject;
use bigneon_db::models::Asset;
use chrono::NaiveDate;
use uuid::Uuid;

#[test]
fn update_asset_blockchain_id() {
    let project = TestProject::new();
    let conn = project.get_connection();
    let event = project.create_event().finish();
    let wallet_id = event.issuer_wallet(conn).unwrap().id;
    let sd = NaiveDate::from_ymd(2016, 7, 8).and_hms(4, 10, 11);
    let ed = NaiveDate::from_ymd(2016, 7, 9).and_hms(4, 10, 11);
    let ticket_type = event
<<<<<<< HEAD
        .add_ticket_type("VIP".to_string(), 100, sd, ed, wallet_id, None, 0, conn)
=======
        .add_ticket_type("VIP".to_string(), None, 100, sd, ed, wallet_id, None, conn)
>>>>>>> fcfbf409
        .unwrap();

    let asset = Asset::find_by_ticket_type(&ticket_type.id, conn).unwrap();
    let tari_asset_id = Uuid::new_v4().to_string();
    let asset = asset
        .update_blockchain_id(tari_asset_id.clone(), conn)
        .unwrap();

    assert_eq!(asset.blockchain_asset_id, Some(tari_asset_id));
}<|MERGE_RESOLUTION|>--- conflicted
+++ resolved
@@ -12,11 +12,7 @@
     let sd = NaiveDate::from_ymd(2016, 7, 8).and_hms(4, 10, 11);
     let ed = NaiveDate::from_ymd(2016, 7, 9).and_hms(4, 10, 11);
     let ticket_type = event
-<<<<<<< HEAD
-        .add_ticket_type("VIP".to_string(), 100, sd, ed, wallet_id, None, 0, conn)
-=======
-        .add_ticket_type("VIP".to_string(), None, 100, sd, ed, wallet_id, None, conn)
->>>>>>> fcfbf409
+        .add_ticket_type("VIP".to_string(), None, 100, sd, ed, wallet_id, None, 0,conn)
         .unwrap();
 
     let asset = Asset::find_by_ticket_type(&ticket_type.id, conn).unwrap();
