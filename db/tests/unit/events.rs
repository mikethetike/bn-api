use bigneon_db::dev::TestProject;
use bigneon_db::models::*;
use chrono::prelude::*;

#[test]
fn create() {
    let project = TestProject::new();
    let venue = project.create_venue().finish();
    let user = project.create_user().finish();
    let organization = project.create_organization().with_owner(&user).finish();
    let event = project
        .create_event()
        .with_name("NewEvent".into())
        .with_organization(&organization)
        .with_venue(&venue)
        .finish();

    assert_eq!(event.venue_id, Some(venue.id));
    assert_eq!(event.organization_id, organization.id);
    assert_eq!(event.id.to_string().is_empty(), false);
}

#[test]
fn update() {
    //create event
    let project = TestProject::new();
    let venue = project.create_venue().finish();

    let user = project.create_user().finish();
    let organization = project.create_organization().with_owner(&user).finish();
    let event = project
        .create_event()
        .with_name("NewEvent".into())
        .with_organization(&organization)
        .with_venue(&venue)
        .finish();
    //Edit event
    let parameters = EventEditableAttributes {
        door_time: Some(NaiveDate::from_ymd(2016, 7, 8).and_hms(4, 10, 11)),
        ..Default::default()
    };
    let event = event.update(parameters, project.get_connection()).unwrap();
    assert_eq!(
        event.door_time,
        Some(NaiveDate::from_ymd(2016, 7, 8).and_hms(4, 10, 11))
    );
}

#[test]
fn publish() {
    //create event
    let project = TestProject::new();
    let venue = project.create_venue().finish();

    let user = project.create_user().finish();
    let organization = project.create_organization().with_owner(&user).finish();
    let event = project
        .create_event()
        .with_status(EventStatus::Draft)
        .with_name("NewEvent".into())
        .with_organization(&organization)
        .with_venue(&venue)
        .finish();

    assert_eq!(event.status(), EventStatus::Draft);

    let event_id = event.id;
    let venue = event.venue(project.get_connection()).unwrap().unwrap();
    let result = event.publish(project.get_connection());
    assert!(result.is_err());

    let venue_update = VenueEditableAttributes {
        address: Some("address".to_string()),
        city: Some("city".to_string()),
        state: Some("state".to_string()),
        country: Some("country".to_string()),
        postal_code: Some("333".to_string()),
        phone: Some("33333".to_string()),
        ..Default::default()
    };

    venue
        .update(venue_update, project.get_connection())
        .unwrap();

    let event = Event::find(event_id, project.get_connection())
        .unwrap()
        .publish(project.get_connection())
        .unwrap();

    assert_eq!(event.status(), EventStatus::Published);
    assert!(event.publish_date.is_some());
}

#[test]
fn cancel() {
    //create event
    let project = TestProject::new();
    let venue = project.create_venue().finish();

    let user = project.create_user().finish();
    let organization = project.create_organization().with_owner(&user).finish();
    let event = project
        .create_event()
        .with_name("NewEvent".into())
        .with_organization(&organization)
        .with_venue(&venue)
        .finish();

    let event = event.cancel(&project.get_connection()).unwrap();
    assert!(!event.cancelled_at.is_none());
}

#[test]
fn find_individuals() {
    //create event
    let project = TestProject::new();
    let venue = project.create_venue().finish();

    let user = project.create_user().finish();
    let organization = project.create_organization().with_owner(&user).finish();
    let event = project
        .create_event()
        .with_name("NewEvent".into())
        .with_organization(&organization)
        .with_venue(&venue)
        .finish();
    //Edit event
    let parameters = EventEditableAttributes {
        door_time: Some(NaiveDate::from_ymd(2016, 7, 8).and_hms(4, 10, 11)),
        ..Default::default()
    };
    let event = event.update(parameters, project.get_connection()).unwrap();

    //find event
    let found_event = Event::find(event.id, project.get_connection()).unwrap();
    assert_eq!(found_event, event);
    //find event via organisation
    let found_event_via_organization = Event::find_all_events_from_organization(
        &found_event.organization_id,
        project.get_connection(),
    ).unwrap();
    assert_eq!(found_event_via_organization[0], found_event);

    //find event via venue
    let found_event_via_venue =
        Event::find_all_events_from_venue(&event.venue_id.unwrap(), project.get_connection())
            .unwrap();
    assert_eq!(found_event_via_venue[0], event);
}

#[test]
fn search() {
    //create event
    let project = TestProject::new();
    let region1 = project.create_region().finish();
    let region2 = project.create_region().finish();
    let venue1 = project
        .create_venue()
        .with_name("Venue1".into())
        .with_region(&region1)
        .finish();
    let venue2 = project
        .create_venue()
        .with_name("Venue2".into())
        .with_region(&region2)
        .finish();
    let artist1 = project.create_artist().with_name("Artist1".into()).finish();
    let artist2 = project.create_artist().with_name("Artist2".into()).finish();
    let organization_owner = project.create_user().finish();
    let organization_user = project.create_user().finish();
    let user = project.create_user().finish();
    let admin = project
        .create_user()
        .finish()
        .add_role(Roles::Admin, project.get_connection())
        .unwrap();
    let organization = project
        .create_organization()
        .with_owner(&organization_owner)
        .with_user(&organization_user)
        .finish();
    let event = project
        .create_event()
        .with_status(EventStatus::Published)
        .with_name("OldEvent".into())
        .with_organization(&organization)
        .with_venue(&venue1)
        .with_event_start(&NaiveDate::from_ymd(2016, 7, 8).and_hms(9, 10, 11))
        .finish();

    event
        .add_artist(artist1.id, project.get_connection())
        .unwrap();
    event
        .add_artist(artist2.id, project.get_connection())
        .unwrap();

    //find more than one event
    let event2 = project
        .create_event()
        .with_status(EventStatus::Closed)
        .with_name("NewEvent".into())
        .with_organization(&organization)
        .with_venue(&venue2)
        .with_event_start(&NaiveDate::from_ymd(2017, 7, 8).and_hms(9, 10, 11))
        .finish();

    event2
        .add_artist(artist1.id, project.get_connection())
        .unwrap();

    let event3 = project
        .create_event()
        .with_name("NewEvent2".into())
        .with_status(EventStatus::Offline)
        .with_organization(&organization)
        .with_venue(&venue2)
        .with_event_start(&NaiveDate::from_ymd(2017, 7, 8).and_hms(9, 10, 11))
        .finish();

    // Event draft, not returned except for organization user or owner
    let event4 = project
        .create_event()
        .with_name("NewEventDraft".into())
        .with_status(EventStatus::Draft)
        .with_organization(&organization)
        .with_venue(&venue2)
        .with_event_start(&NaiveDate::from_ymd(2017, 7, 8).and_hms(9, 10, 11))
        .finish();

    // Event draft belonging to other organization
    let event5 = project
        .create_event()
        .with_name("NewEventDraft2".into())
        .with_status(EventStatus::Draft)
        .with_event_start(&NaiveDate::from_ymd(2017, 7, 8).and_hms(9, 10, 11))
        .finish();

    let all_events = vec![event, event2, event3];
    let mut all_events_for_organization = all_events.clone();
    all_events_for_organization.push(event4);
    let mut all_events_for_admin = all_events_for_organization.clone();
    all_events_for_admin.push(event5);

    // All events unauthorized user
    let all_found_events =
        Event::search(None, None, None, None, None, None, project.get_connection()).unwrap();
    assert_eq!(all_events, all_found_events);

    // All events organization owner
    let all_found_events = Event::search(
        None,
        None,
        None,
        None,
        None,
        Some(organization_owner),
        project.get_connection(),
    ).unwrap();
    assert_eq!(all_events_for_organization, all_found_events);

    // All events organization user
    let all_found_events = Event::search(
        None,
        None,
        None,
        None,
        None,
        Some(organization_user),
        project.get_connection(),
    ).unwrap();
    assert_eq!(all_events_for_organization, all_found_events);

    // All events normal user not part of event organization
    let all_found_events = Event::search(
        None,
        None,
        None,
        None,
        None,
        Some(user),
        project.get_connection(),
    ).unwrap();
    assert_eq!(all_events, all_found_events);

    // All events for admin
    let all_found_events = Event::search(
        None,
        None,
        None,
        None,
        None,
        Some(admin),
        project.get_connection(),
    ).unwrap();
    assert_eq!(all_events_for_admin, all_found_events);

    // No name specified
    let all_found_events = Event::search(
        Some("".to_string()),
        None,
        None,
        None,
        None,
        None,
        project.get_connection(),
    ).unwrap();
    assert_eq!(all_events, all_found_events);

    // Limited by just Published and Offline events
    let all_found_events = Event::search(
        Some("".to_string()),
        None,
        None,
        None,
        Some(vec![EventStatus::Published, EventStatus::Offline]),
        None,
        project.get_connection(),
    ).unwrap();
    assert_eq!(all_found_events.len(), 2);
    assert_eq!(all_events[0], all_found_events[0]);
    assert_eq!(all_events[2], all_found_events[1]);

    // Limited by just Closed events
    let all_found_events = Event::search(
        Some("".to_string()),
        None,
        None,
        None,
        Some(vec![EventStatus::Closed]),
        None,
        project.get_connection(),
    ).unwrap();
    assert_eq!(all_found_events.len(), 1);
    assert_eq!(all_events[1], all_found_events[0]);

    // Event name search
    let all_found_events = Event::search(
        Some("New".to_string()),
        None,
        None,
        None,
        None,
        None,
        project.get_connection(),
    ).unwrap();
    assert_eq!(all_found_events.len(), 2);
    assert_eq!(all_events[1], all_found_events[0]);
    assert_eq!(all_events[2], all_found_events[1]);

    // Venue name search
    let all_found_events = Event::search(
        Some("Venue1".to_string()),
        None,
        None,
        None,
        None,
        None,
        project.get_connection(),
    ).unwrap();
    assert_eq!(all_found_events.len(), 1);
    assert_eq!(all_events[0], all_found_events[0]);

    // Artist name search for artist in both events
    let all_found_events = Event::search(
        Some("Artist1".to_string()),
        None,
        None,
        None,
        None,
        None,
        project.get_connection(),
    ).unwrap();
    assert_eq!(all_found_events.len(), 2);
    assert_eq!(all_events[0], all_found_events[0]);
    assert_eq!(all_events[1], all_found_events[1]);

    // Artist name search for artist at only one event
    let all_found_events = Event::search(
        Some("Artist2".to_string()),
        None,
        None,
        None,
        None,
        None,
        project.get_connection(),
    ).unwrap();
    assert_eq!(all_found_events.len(), 1);
    assert_eq!(all_events[0], all_found_events[0]);

    // Match names Venue2 and Artist2 returning all events
    let all_found_events = Event::search(
        Some("2".to_string()),
        None,
        None,
        None,
        None,
        None,
        project.get_connection(),
    ).unwrap();
    assert_eq!(all_events, all_found_events);

    // Match events belonging to given region
    let all_found_events = Event::search(
        None,
        Some(region1.id.into()),
        None,
        None,
        None,
        None,
        project.get_connection(),
    ).unwrap();
    assert_eq!(all_found_events.len(), 1);
    assert_eq!(all_events[0], all_found_events[0]);

    // Match events belonging to other region
    let all_found_events = Event::search(
        None,
        Some(region2.id.into()),
        None,
        None,
        None,
        None,
        project.get_connection(),
    ).unwrap();
    assert_eq!(all_found_events.len(), 2);
    assert_eq!(all_events[1], all_found_events[0]);
    assert_eq!(all_events[2], all_found_events[1]);

    // Combination of query and region resulting in no records
    let all_found_events = Event::search(
        Some("Artist2".to_string()),
        Some(region2.id.into()),
        None,
        None,
        None,
        None,
        project.get_connection(),
    ).unwrap();
    assert_eq!(all_found_events.len(), 0);

    // Combination of query and region resulting in records
    let all_found_events = Event::search(
        Some("Artist2".to_string()),
        Some(region1.id.into()),
        None,
        None,
        None,
        None,
        project.get_connection(),
    ).unwrap();
    assert_eq!(all_found_events.len(), 1);
    assert_eq!(all_events[0], all_found_events[0]);

    let all_found_events = Event::search(
        None,
        None,
        Some(NaiveDate::from_ymd(2017, 7, 8).and_hms(9, 0, 11)),
        None,
        None,
        None,
        project.get_connection(),
    ).unwrap();
    assert_eq!(all_found_events.len(), 2);
    assert_eq!(all_events[1], all_found_events[0]);
    assert_eq!(all_events[2], all_found_events[1]);

    let all_found_events = Event::search(
        None,
        None,
        None,
        Some(NaiveDate::from_ymd(2017, 7, 8).and_hms(9, 0, 11)),
        None,
        None,
        project.get_connection(),
    ).unwrap();
    assert_eq!(all_found_events.len(), 1);
    assert_eq!(all_events[0], all_found_events[0]);
}

#[test]
fn find_for_organization_and_venue() {
    //create event
    let project = TestProject::new();
    let venue1 = project.create_venue().finish();
    let venue2 = project.create_venue().finish();
    let user = project.create_user().finish();
    let organization = project.create_organization().with_owner(&user).finish();

    let artist1 = project.create_artist().finish();
    let artist2 = project.create_artist().finish();

    let event = project
        .create_event()
        .with_name("Event1".into())
        .with_organization(&organization)
        .with_venue(&venue1)
        .finish();
    event
        .add_artist(artist1.id, project.get_connection())
        .unwrap();
    event
        .add_artist(artist2.id, project.get_connection())
        .unwrap();

    //find more than one event
    let event2 = project
        .create_event()
        .with_name("Event2".into())
        .with_organization(&organization)
        .with_venue(&venue2)
        .finish();
    event2
        .add_artist(artist1.id, project.get_connection())
        .unwrap();

    let all_events = vec![event, event2];

    //find all events via organisation
    let found_event_via_organizations =
        Event::find_all_events_from_organization(&organization.id, project.get_connection())
            .unwrap();
    assert_eq!(found_event_via_organizations, all_events);

    //find all events via venue
    let found_event_via_venues =
        Event::find_all_events_from_venue(&venue1.id, project.get_connection()).unwrap();
    assert_eq!(found_event_via_venues.len(), 1);
    assert_eq!(found_event_via_venues[0], all_events[0]);
}

#[test]
fn organization() {
    let project = TestProject::new();
    let user = project.create_user().finish();
    let organization = project.create_organization().with_owner(&user).finish();
    let event = project
        .create_event()
        .with_name("NewEvent".into())
        .with_organization(&organization)
        .finish();

    assert_eq!(
        event.organization(project.get_connection()).unwrap(),
        organization
    );
}

#[test]
fn venue() {
    let project = TestProject::new();
    let venue = project.create_venue().finish();
    let event = project
        .create_event()
        .with_name("NewEvent".into())
        .with_venue(&venue)
        .finish();
    assert_eq!(event.venue(project.get_connection()).unwrap(), Some(venue));

    let event = project.create_event().with_name("NewEvent".into()).finish();
    assert_eq!(event.venue(project.get_connection()).unwrap(), None);
}

#[test]
fn add_ticket_type() {
    let project = TestProject::new();
    let conn = project.get_connection();
    let event = project.create_event().finish();
    let wallet_id = event.issuer_wallet(conn).unwrap().id;
    let sd = NaiveDate::from_ymd(2016, 7, 8).and_hms(4, 10, 11);
    let ed = NaiveDate::from_ymd(2016, 7, 9).and_hms(4, 10, 11);
    let ticket_type = event
        .add_ticket_type(
            "General Admission".to_string(),
            None,
            100,
            sd,
            ed,
            wallet_id,
            None,
            0,
            conn,
        ).unwrap();

    assert_eq!(ticket_type.event_id, event.id);
    assert_eq!(ticket_type.name, "General Admission".to_string());
}

#[test]
fn ticket_types() {
    let project = TestProject::new();
    let conn = project.get_connection();
    let event = project.create_event().finish();
    let wallet_id = event.issuer_wallet(conn).unwrap().id;
    let sd = NaiveDate::from_ymd(2016, 7, 8).and_hms(4, 10, 11);
    let ed = NaiveDate::from_ymd(2016, 7, 9).and_hms(4, 10, 11);
    let ticket_type_ga = event
        .add_ticket_type(
            "General Admission".to_string(),
            None,
            100,
            sd,
            ed,
            wallet_id,
            None,
            0,
            conn,
        ).unwrap();
    let ticket_type_vip = event
<<<<<<< HEAD
        .add_ticket_type("VIP".to_string(), 100, sd, ed, wallet_id, None, 0, conn)
=======
        .add_ticket_type("VIP".to_string(), None, 100, sd, ed, wallet_id, None, conn)
>>>>>>> fcfbf409
        .unwrap();

    let ticket_types = event.ticket_types(conn).unwrap();

    assert_eq!(ticket_types, vec![ticket_type_ga, ticket_type_vip]);
}<|MERGE_RESOLUTION|>--- conflicted
+++ resolved
@@ -608,11 +608,7 @@
             conn,
         ).unwrap();
     let ticket_type_vip = event
-<<<<<<< HEAD
-        .add_ticket_type("VIP".to_string(), 100, sd, ed, wallet_id, None, 0, conn)
-=======
-        .add_ticket_type("VIP".to_string(), None, 100, sd, ed, wallet_id, None, conn)
->>>>>>> fcfbf409
+        .add_ticket_type("VIP".to_string(), None, 100, sd, ed, wallet_id, None, 0, conn)
         .unwrap();
 
     let ticket_types = event.ticket_types(conn).unwrap();
