{
	"info": {
<<<<<<< HEAD
		"_postman_id": "4accf565-5867-4db6-aff2-733b12c611a5",
=======
		"_postman_id": "b4cee717-e2ca-448d-bd45-bdcd5ab7ff3c",
>>>>>>> 562825ad
		"name": "bigneon-tests",
		"schema": "https://schema.getpostman.com/json/collection/v2.1.0/collection.json"
	},
	"item": [
		{
			"name": "Status",
			"item": [
				{
					"name": "Status",
					"event": [
						{
							"listen": "test",
							"script": {
								"id": "5c75bf77-b444-492f-87e6-0338e97b372b",
								"exec": [
									"pm.test(\"should be 200\", function() {",
									"    pm.response.to.have.status(200);",
									"})"
								],
								"type": "text/javascript"
							}
						}
					],
					"request": {
						"auth": {
							"type": "noauth"
						},
						"method": "GET",
						"header": [
							{
								"key": "Origin",
								"value": "http://localhost:3000",
								"disabled": true
							}
						],
						"body": {
							"mode": "raw",
							"raw": ""
						},
						"url": {
							"raw": "http://{{server}}/status",
							"protocol": "http",
							"host": [
								"{{server}}"
							],
							"path": [
								"status"
							]
						}
					},
					"response": []
				}
			]
		},
		{
			"name": "Setup",
			"item": [
				{
					"name": "Admin - Get Auth Token",
					"event": [
						{
							"listen": "test",
							"script": {
								"id": "994fad7c-ed5c-4512-9db4-e64e1eb3f879",
								"type": "text/javascript",
								"exec": [
									"pm.test(\"should be 200\", function() {",
									"    pm.response.to.have.status(200);",
									"})",
									"",
									"let json = JSON.parse(responseBody);",
									"",
									"pm.environment.set(\"token\", json.access_token);",
									""
								]
							}
						}
					],
					"request": {
						"method": "POST",
						"header": [
							{
								"key": "Content-Type",
								"value": "application/json"
							}
						],
						"body": {
							"mode": "raw",
							"raw": "{\n\t\"email\":\"superuser@test.com\", \"password\":\"password\"\n}"
						},
						"url": {
							"raw": "http://{{server}}/auth/token",
							"protocol": "http",
							"host": [
								"{{server}}"
							],
							"path": [
								"auth",
								"token"
							]
						}
					},
					"response": []
				},
				{
					"name": "User - Current Me",
					"event": [
						{
							"listen": "test",
							"script": {
								"id": "5c75bf77-b444-492f-87e6-0338e97b372b",
								"type": "text/javascript",
								"exec": [
									"let json = JSON.parse(responseBody);",
									"",
									"pm.environment.set(\"admin_id\", json.user.id)"
								]
							}
						}
					],
					"request": {
						"auth": {
							"type": "bearer",
							"bearer": [
								{
									"key": "token",
									"value": "{{token}}",
									"type": "string"
								}
							]
						},
						"method": "GET",
						"header": [
							{
								"key": "Origin",
								"value": "http://localhost:3000",
								"disabled": true
							}
						],
						"body": {
							"mode": "raw",
							"raw": ""
						},
						"url": {
							"raw": "http://{{server}}/users/me",
							"protocol": "http",
							"host": [
								"{{server}}"
							],
							"path": [
								"users",
								"me"
							]
						}
					},
					"response": []
				},
				{
					"name": "Admin - Creates Org",
					"event": [
						{
							"listen": "test",
							"script": {
								"id": "17cf3107-ed5d-457d-af42-595d5a3d6a4d",
								"type": "text/javascript",
								"exec": [
									"pm.test(\"should be 201\", function() {",
									"    pm.response.to.have.status(201);",
									"})",
									"",
									"pm.environment.set(\"last_org_id\", JSON.parse(responseBody).id);"
								]
							}
						}
					],
					"request": {
						"auth": {
							"type": "bearer",
							"bearer": [
								{
									"key": "token",
									"value": "{{token}}",
									"type": "string"
								}
							]
						},
						"method": "POST",
						"header": [
							{
								"key": "Content-Type",
								"value": "application/json"
							}
						],
						"body": {
							"mode": "raw",
							"raw": "{\n\"name\": \"Jazzy_{{$timestamp}}\",\n\"owner_user_id\": \"{{admin_id}}\"\n}"
						},
						"url": {
							"raw": "http://{{server}}/organizations",
							"protocol": "http",
							"host": [
								"{{server}}"
							],
							"path": [
								"organizations"
							]
						}
					},
					"response": []
				},
				{
					"name": "Admin - Invite to Org - via email",
					"event": [
						{
							"listen": "test",
							"script": {
								"id": "17cf3107-ed5d-457d-af42-595d5a3d6a4d",
								"exec": [
									"pm.test(\"should be 201\", function() {",
									"    pm.response.to.have.status(201);",
									"})",
									"",
									"let r = JSON.parse(responseBody);",
									"",
									"pm.environment.set(\"last_invite_token\", r.security_token);"
								],
								"type": "text/javascript"
							}
						},
						{
							"listen": "prerequest",
							"script": {
								"id": "9b7abe0a-aec0-4e0c-8625-8add39b08dff",
								"exec": [
									"pm.environment.set(\"last_org_member_email\", \"orgmem\" + Math.floor(Math.random() * 10000) + \"@test.com\");",
									""
								],
								"type": "text/javascript"
							}
						}
					],
					"request": {
						"auth": {
							"type": "bearer",
							"bearer": [
								{
									"key": "token",
									"value": "{{token}}",
									"type": "string"
								}
							]
						},
						"method": "POST",
						"header": [
							{
								"key": "Content-Type",
								"value": "application/json"
							}
						],
						"body": {
							"mode": "raw",
							"raw": "{\n\"user_email\": \"{{last_org_member_email}}\"\n}"
						},
						"url": {
							"raw": "http://{{server}}/organizations/{{last_org_id}}/invite",
							"protocol": "http",
							"host": [
								"{{server}}"
							],
							"path": [
								"organizations",
								"{{last_org_id}}",
								"invite"
							]
						}
					},
					"response": []
				},
				{
					"name": "OrgMember - Accept Invite - Not logged in - 401",
					"event": [
						{
							"listen": "test",
							"script": {
								"id": "17cf3107-ed5d-457d-af42-595d5a3d6a4d",
								"exec": [
									"pm.test(\"should be 401\", function() {",
									"    pm.response.to.have.status(401);",
									"})",
									""
								],
								"type": "text/javascript"
							}
						},
						{
							"listen": "prerequest",
							"script": {
								"id": "c5f63f4b-2542-4707-b9c1-4b52598b640a",
								"exec": [
									""
								],
								"type": "text/javascript"
							}
						}
					],
					"request": {
						"auth": {
							"type": "bearer",
							"bearer": [
								{
									"key": "token",
									"value": "",
									"type": "string"
								}
							]
						},
						"method": "POST",
						"header": [
							{
								"key": "Content-Type",
								"value": "application/json"
							}
						],
						"body": {
							"mode": "raw",
							"raw": ""
						},
						"url": {
							"raw": "http://{{server}}/invitations?security_token={{last_invite_token}}",
							"protocol": "http",
							"host": [
								"{{server}}"
							],
							"path": [
								"invitations"
							],
							"query": [
								{
									"key": "security_token",
									"value": "{{last_invite_token}}"
								}
							]
						}
					},
					"response": []
				},
				{
					"name": "OrgMember - register and login",
					"event": [
						{
							"listen": "test",
							"script": {
								"id": "3e16f515-b7c5-4312-b241-2d72c62323f0",
								"exec": [
									"pm.test(\"should be 201\", function() {",
									"    pm.response.to.have.status(201);",
									"})",
									"pm.test(\"should have token response\", function() {",
									"\tlet json = JSON.parse(responseBody);",
									"\tpm.expect(json).to.have.property(\"access_token\");",
									"\tpm.expect(json).to.have.property(\"refresh_token\");",
									"});",
									"",
									"let json = JSON.parse(responseBody);",
									"",
									"pm.environment.set(\"org_member_token\", json.access_token);"
								],
								"type": "text/javascript"
							}
						},
						{
							"listen": "prerequest",
							"script": {
								"id": "9c70409f-473d-4a08-94e7-b32f606b85a7",
								"exec": [
									"",
									"pm.environment.set(\"last_email\", \"mike\" + (new Date()).getTime() + \"@tari.com\");"
								],
								"type": "text/javascript"
							}
						}
					],
					"request": {
						"method": "POST",
						"header": [
							{
								"key": "Content-Type",
								"value": "application/json"
							}
						],
						"body": {
							"mode": "raw",
							"raw": "{\n\t\"first_name\":\"Mike\",\n\t\"last_name\":\"Surname\",\n\t\"email\":\"{{last_org_member_email}}\",\n\t\"phone\":\"555\",\n\t\"password\": \"itsasecret\"\n}"
						},
						"url": {
							"raw": "http://{{server}}/users",
							"protocol": "http",
							"host": [
								"{{server}}"
							],
							"path": [
								"users"
							]
						}
					},
					"response": []
				},
				{
					"name": "OrgMember - Accept Invite - Logged In - OK",
					"event": [
						{
							"listen": "test",
							"script": {
								"id": "17cf3107-ed5d-457d-af42-595d5a3d6a4d",
								"exec": [
									"pm.test(\"should be 200\", function() {",
									"    pm.response.to.have.status(200);",
									"})",
									""
								],
								"type": "text/javascript"
							}
						},
						{
							"listen": "prerequest",
							"script": {
								"id": "c5f63f4b-2542-4707-b9c1-4b52598b640a",
								"exec": [
									""
								],
								"type": "text/javascript"
							}
						}
					],
					"request": {
						"auth": {
							"type": "bearer",
							"bearer": [
								{
									"key": "token",
									"value": "{{org_member_token}}",
									"type": "string"
								}
							]
						},
						"method": "POST",
						"header": [
							{
								"key": "Content-Type",
								"value": "application/json"
							}
						],
						"body": {
							"mode": "raw",
							"raw": ""
						},
						"url": {
							"raw": "http://{{server}}/invitations?security_token={{last_invite_token}}",
							"protocol": "http",
							"host": [
								"{{server}}"
							],
							"path": [
								"invitations"
							],
							"query": [
								{
									"key": "security_token",
									"value": "{{last_invite_token}}"
								}
							]
						}
					},
					"response": []
				},
				{
					"name": "OrgMember -List Orgs",
					"event": [
						{
							"listen": "test",
							"script": {
								"id": "17cf3107-ed5d-457d-af42-595d5a3d6a4d",
								"exec": [
									"pm.test(\"should be 200\", function() {",
									"    pm.response.to.have.status(200);",
									"})",
									"",
									"let r = JSON.parse(responseBody);",
									"",
									"pm.test(\"org should be present\", function() {",
									"    let found = false;",
									"    let org_id = pm.environment.get(\"last_org_id\");",
									"    for (let i=0;i<r.data.length;i++) {",
									"        if (r.data[i].id === org_id){",
									"            found = true;",
									"            break;",
									"        }",
									"    }",
									"    ",
									"    pm.expect(found).to.be.true;",
									"})",
									"",
									""
								],
								"type": "text/javascript"
							}
						}
					],
					"request": {
						"auth": {
							"type": "bearer",
							"bearer": [
								{
									"key": "token",
									"value": "{{org_member_token}}",
									"type": "string"
								}
							]
						},
						"method": "GET",
						"header": [
							{
								"key": "Content-Type",
								"value": "application/json"
							}
						],
						"body": {
							"mode": "raw",
							"raw": ""
						},
						"url": {
							"raw": "http://{{server}}/organizations",
							"protocol": "http",
							"host": [
								"{{server}}"
							],
							"path": [
								"organizations"
							]
						}
					},
					"response": []
				},
				{
					"name": "Admin - Creates Fee Schedule",
					"event": [
						{
							"listen": "test",
							"script": {
								"id": "17cf3107-ed5d-457d-af42-595d5a3d6a4d",
								"exec": [
									"pm.test(\"should be 201\", function() {",
									"    pm.response.to.have.status(201);",
									"})",
									"",
									"let r = JSON.parse(responseBody);",
									"",
									"pm.test(\"should be one result\", function(){",
									"    pm.expect(r.ranges.length).to.equal(1);",
									"});",
									"",
									"pm.test(\"should have correct min_price_in_cents\", function(){",
									"    pm.expect(r.ranges[0].min_price_in_cents).to.equal(0);",
									"});",
									"",
									"pm.test(\"should have correct fee_in_cents\", function(){",
									"    pm.expect(r.ranges[0].fee_in_cents).to.equal(10);",
									"});",
									"",
									"pm.environment.set(\"last_fee_schedule_id\", JSON.parse(responseBody).id);",
									""
								],
								"type": "text/javascript"
							}
						}
					],
					"request": {
						"auth": {
							"type": "bearer",
							"bearer": [
								{
									"key": "token",
									"value": "{{token}}",
									"type": "string"
								}
							]
						},
						"method": "POST",
						"header": [
							{
								"key": "Content-Type",
								"value": "application/json"
							}
						],
						"body": {
							"mode": "raw",
							"raw": "{\n\"name\": \"Fee_schedule_{{$timestamp}}\",\n\"ranges\": [\n\t{\n\t\t\"min_price_in_cents\": 0,\n\t\t\"company_fee_in_cents\": 4,\n\t\t\"client_fee_in_cents\": 6\n\t}\n]\n}"
						},
						"url": {
							"raw": "http://{{server}}/organizations/{{last_org_id}}/fee_schedule",
							"protocol": "http",
							"host": [
								"{{server}}"
							],
							"path": [
								"organizations",
								"{{last_org_id}}",
								"fee_schedule"
							]
						}
					},
					"response": []
				},
				{
					"name": "Admin - Update Org",
					"event": [
						{
							"listen": "test",
							"script": {
								"id": "17cf3107-ed5d-457d-af42-595d5a3d6a4d",
								"exec": [
									"pm.test(\"should be 200\", function() {",
									"    pm.response.to.have.status(200);",
									"});",
									"",
									"let r = JSON.parse(responseBody);",
									"pm.test(\"event fee should be 10\", function() {",
									"    pm.expect(r.event_fee_in_cents).to.equal(10);",
									"});",
									"",
									"pm.test(\"state should be CA\", function() {",
									"    pm.expect(r.state).to.equal(\"CA\");",
									"});"
								],
								"type": "text/javascript"
							}
						}
					],
					"request": {
						"auth": {
							"type": "bearer",
							"bearer": [
								{
									"key": "token",
									"value": "{{token}}",
									"type": "string"
								}
							]
						},
						"method": "PATCH",
						"header": [
							{
								"key": "Content-Type",
								"value": "application/json"
							}
						],
						"body": {
							"mode": "raw",
							"raw": "{\n\t\"event_fee_in_cents\": 10,\n\t\"state\" : \"CA\"\n\t\n}"
						},
						"url": {
							"raw": "http://{{server}}/organizations/{{last_org_id}}",
							"protocol": "http",
							"host": [
								"{{server}}"
							],
							"path": [
								"organizations",
								"{{last_org_id}}"
							]
						}
					},
					"response": []
				},
				{
					"name": "Admin - Update Org - Remove event fee",
					"event": [
						{
							"listen": "test",
							"script": {
								"id": "17cf3107-ed5d-457d-af42-595d5a3d6a4d",
								"exec": [
									"pm.test(\"should be 200\", function() {",
									"    pm.response.to.have.status(200);",
									"})",
									"",
									"let r = JSON.parse(responseBody);",
									"pm.test(\"event fee should be null\", function() {",
									"    pm.expect(r.event_fee_in_cents).to.equal(0);",
									"});",
									""
								],
								"type": "text/javascript"
							}
						}
					],
					"request": {
						"auth": {
							"type": "bearer",
							"bearer": [
								{
									"key": "token",
									"value": "{{token}}",
									"type": "string"
								}
							]
						},
						"method": "PATCH",
						"header": [
							{
								"key": "Content-Type",
								"value": "application/json"
							}
						],
						"body": {
							"mode": "raw",
							"raw": "{\n\t\"event_fee_in_cents\": 0\n}"
						},
						"url": {
							"raw": "http://{{server}}/organizations/{{last_org_id}}",
							"protocol": "http",
							"host": [
								"{{server}}"
							],
							"path": [
								"organizations",
								"{{last_org_id}}"
							]
						}
					},
					"response": []
				},
				{
					"name": "Admin - Get Fee Schedule",
					"event": [
						{
							"listen": "test",
							"script": {
								"id": "17cf3107-ed5d-457d-af42-595d5a3d6a4d",
								"exec": [
									"pm.test(\"should be 201\", function() {",
									"    pm.response.to.have.status(200);",
									"});",
									"",
									"let r = JSON.parse(responseBody);",
									"",
									"pm.test(\"should be one result\", function(){",
									"    pm.expect(r.ranges.length).to.equal(1);",
									"});",
									"",
									"pm.test(\"should have correct min_price_in_cents\", function(){",
									"    pm.expect(r.ranges[0].min_price_in_cents).to.equal(0);",
									"});",
									"",
									"pm.test(\"should have correct fee_in_cents\", function(){",
									"    pm.expect(r.ranges[0].fee_in_cents).to.equal(10);",
									"});"
								],
								"type": "text/javascript"
							}
						}
					],
					"request": {
						"auth": {
							"type": "bearer",
							"bearer": [
								{
									"key": "token",
									"value": "{{token}}",
									"type": "string"
								}
							]
						},
						"method": "GET",
						"header": [
							{
								"key": "Content-Type",
								"value": "application/json"
							}
						],
						"body": {
							"mode": "raw",
							"raw": ""
						},
						"url": {
							"raw": "http://{{server}}/organizations/{{last_org_id}}/fee_schedule",
							"protocol": "http",
							"host": [
								"{{server}}"
							],
							"path": [
								"organizations",
								"{{last_org_id}}",
								"fee_schedule"
							]
						}
					},
					"response": []
				},
				{
					"name": "Admin - Create Artist",
					"event": [
						{
							"listen": "test",
							"script": {
								"id": "df0ee4f1-a80b-4f9d-8404-ed8558bbb456",
								"exec": [
									"pm.test(\"should be 201\", function() {",
									"    pm.response.to.have.status(201);",
									"})",
									"",
									"pm.environment.set(\"last_artist_id\", JSON.parse(responseBody).id);"
								],
								"type": "text/javascript"
							}
						}
					],
					"request": {
						"auth": {
							"type": "bearer",
							"bearer": [
								{
									"key": "token",
									"value": "{{token}}",
									"type": "string"
								}
							]
						},
						"method": "POST",
						"header": [
							{
								"key": "Content-Type",
								"value": "application/json"
							}
						],
						"body": {
							"mode": "raw",
							"raw": "{\n\t\"name\":\"Artist {{$timestamp}}\",\n\t\"bio\": \"Artist bio\"\n}"
						},
						"url": {
							"raw": "http://{{server}}/artists",
							"protocol": "http",
							"host": [
								"{{server}}"
							],
							"path": [
								"artists"
							]
						}
					},
					"response": []
				},
				{
					"name": "Admin - Search Artist",
					"event": [
						{
							"listen": "test",
							"script": {
								"id": "df0ee4f1-a80b-4f9d-8404-ed8558bbb456",
								"exec": [
									"pm.test(\"should be 200\", function() {",
									"    pm.response.to.have.status(200);",
									"})",
									"",
									"pm.test(\"Artist result should match\",function() {",
									"    pm.expect(JSON.parse(responseBody).data[0].id).to.eq(pm.environment.get(\"last_artist_id\"));",
									"});"
								],
								"type": "text/javascript"
							}
						}
					],
					"request": {
						"auth": {
							"type": "bearer",
							"bearer": [
								{
									"key": "token",
									"value": "{{token}}",
									"type": "string"
								}
							]
						},
						"method": "GET",
						"header": [
							{
								"key": "Content-Type",
								"value": "application/json"
							}
						],
						"body": {
							"mode": "raw",
							"raw": ""
						},
						"url": {
							"raw": "http://{{server}}/artists/search?q=Artist&spotify=1",
							"protocol": "http",
							"host": [
								"{{server}}"
							],
							"path": [
								"artists",
								"search"
							],
							"query": [
								{
									"key": "q",
									"value": "Artist"
								},
								{
									"key": "spotify",
									"value": "1"
								}
							]
						}
					},
					"response": []
				},
				{
					"name": "Admin - Search Artist Spotify Result",
					"event": [
						{
							"listen": "test",
							"script": {
								"id": "df0ee4f1-a80b-4f9d-8404-ed8558bbb456",
								"exec": [
									"pm.test(\"should be 200\", function() {",
									"    pm.response.to.have.status(200);",
									"})",
									"",
									"//If data is blank, no spotify key was provided",
									"",
									"",
									"pm.test(\"Spotify result should contain spotify_id or data should be blank\",function() {",
									"    pm.environment.set(\"last_spotify_artist_id\", \"\");",
									"    let data = JSON.parse(responseBody).data;",
									"    if(data.length === 0) {",
									"        postman.setNextRequest(\"Admin - Create Venue\");",
									"    } else {",
									"        data.forEach(item => {",
									"            pm.expect(item.spotify_id).to.not.be.a(\"null\");",
									"            pm.environment.set(\"last_spotify_artist_id\", \"5HFkc3t0HYETL4JeEbDB1v\");",
									"        })    ",
									"    }",
									"    ",
									"});"
								],
								"type": "text/javascript"
							}
						}
					],
					"request": {
						"auth": {
							"type": "bearer",
							"bearer": [
								{
									"key": "token",
									"value": "{{token}}",
									"type": "string"
								}
							]
						},
						"method": "GET",
						"header": [
							{
								"key": "Content-Type",
								"value": "application/json"
							}
						],
						"body": {
							"mode": "raw",
							"raw": ""
						},
						"url": {
							"raw": "http://{{server}}/artists/search?q=Powerwolf&spotify=1",
							"protocol": "http",
							"host": [
								"{{server}}"
							],
							"path": [
								"artists",
								"search"
							],
							"query": [
								{
									"key": "q",
									"value": "Powerwolf"
								},
								{
									"key": "spotify",
									"value": "1"
								}
							]
						}
					},
					"response": []
				},
				{
					"name": "Admin - Create From Spotify",
					"event": [
						{
							"listen": "test",
							"script": {
								"id": "df0ee4f1-a80b-4f9d-8404-ed8558bbb456",
								"exec": [
									"if (pm.environment.get(\"last_spotify_artist_id\") !== \"\") {",
									"    pm.test(\"should be 201\", function() {",
									"        pm.response.to.have.status(201);",
									"    })    ",
									"}"
								],
								"type": "text/javascript"
							}
						},
						{
							"listen": "prerequest",
							"script": {
								"id": "8007340d-4d23-4637-86eb-dfd560cf5063",
								"exec": [
									""
								],
								"type": "text/javascript"
							}
						}
					],
					"request": {
						"auth": {
							"type": "bearer",
							"bearer": [
								{
									"key": "token",
									"value": "{{token}}",
									"type": "string"
								}
							]
						},
						"method": "POST",
						"header": [
							{
								"key": "Content-Type",
								"value": "application/json"
							}
						],
						"body": {
							"mode": "raw",
							"raw": "{\n\t\"spotify_id\": \"{{last_spotify_artist_id}}\"\n}"
						},
						"url": {
							"raw": "http://{{server}}/artists",
							"protocol": "http",
							"host": [
								"{{server}}"
							],
							"path": [
								"artists"
							]
						}
					},
					"response": []
				},
				{
					"name": "Admin - Create Venue",
					"event": [
						{
							"listen": "test",
							"script": {
								"id": "df0ee4f1-a80b-4f9d-8404-ed8558bbb456",
								"exec": [
									"pm.test(\"should be 201\", function() {",
									"    pm.response.to.have.status(201);",
									"})",
									"",
									"pm.environment.set(\"last_venue_id\", JSON.parse(responseBody).id);"
								],
								"type": "text/javascript"
							}
						}
					],
					"request": {
						"auth": {
							"type": "bearer",
							"bearer": [
								{
									"key": "token",
									"value": "{{token}}",
									"type": "string"
								}
							]
						},
						"method": "POST",
						"header": [
							{
								"key": "Content-Type",
								"value": "application/json"
							}
						],
						"body": {
							"mode": "raw",
							"raw": "{\n\t\"name\":\"Test venue_{{$timestamp}}\",\n\t\"address\": \"1 street street\",\n\t\"city\": \"City\",\n\t\"country\": \"Country\",\n\t\"organization_id\": \"{{last_org_id}}\",\n\t\"phone\": \"5555555555\",\n\t\"google_place_id\": null,\n\t\"state\": \"California\",\n\t\"postal_code\": \"23233\"\n\t\n}"
						},
						"url": {
							"raw": "http://{{server}}/venues",
							"protocol": "http",
							"host": [
								"{{server}}"
							],
							"path": [
								"venues"
							]
						}
					},
					"response": []
				},
				{
					"name": "Admin - List Venues",
					"event": [
						{
							"listen": "test",
							"script": {
								"id": "df0ee4f1-a80b-4f9d-8404-ed8558bbb456",
								"exec": [
									"pm.test(\"should be 200\", function() {",
									"    pm.response.to.have.status(200);",
									"})",
									"",
									"",
									" let r = JSON.parse(responseBody);",
									" ",
									"pm.test(\"created venue should be present\", function() {",
									"    let found = false;",
									"    let last_venue_id = pm.environment.get(\"last_venue_id\");",
									"    for (var i=0;i < r.data.length; i++){",
									"        if (r.data[i].id === last_venue_id) {",
									"            found=true;",
									"            break;",
									"        }",
									"",
									"    }",
									"    pm.expect(found).to.be.true;",
									"  ",
									"})"
								],
								"type": "text/javascript"
							}
						}
					],
					"request": {
						"auth": {
							"type": "bearer",
							"bearer": [
								{
									"key": "token",
									"value": "{{token}}",
									"type": "string"
								}
							]
						},
						"method": "GET",
						"header": [
							{
								"key": "Content-Type",
								"value": "application/json"
							}
						],
						"body": {
							"mode": "raw",
							"raw": ""
						},
						"url": {
							"raw": "http://{{server}}/venues",
							"protocol": "http",
							"host": [
								"{{server}}"
							],
							"path": [
								"venues"
							]
						}
					},
					"response": []
				},
				{
					"name": "Admin  - Create Event That is External",
					"event": [
						{
							"listen": "test",
							"script": {
								"id": "91fe0a26-e6a0-437a-a7e7-834185ecf193",
								"exec": [
									"pm.test(\"should be 201\", function() {",
									"    pm.response.to.have.status(201);",
									"})",
									"",
									"pm.environment.set(\"external_event_id\", JSON.parse(responseBody).id);"
								],
								"type": "text/javascript"
							}
						}
					],
					"request": {
						"auth": {
							"type": "bearer",
							"bearer": [
								{
									"key": "token",
									"value": "{{token}}",
									"type": "string"
								}
							]
						},
						"method": "POST",
						"header": [
							{
								"key": "Content-Type",
								"value": "application/json"
							}
						],
						"body": {
							"mode": "raw",
							"raw": "{\n    \"name\": \"It's my party\",\n    \"organization_id\": \"{{last_org_id}}\",\n    \"venue_id\": \"{{last_venue_id}}\",\n    \"event_start\": \"2059-11-13T12:00:00\",\n    \"is_external\": true,\n    \"external_url\": \"https://www.eventbrite.com/e/why-cloud-why-xero-why-now-johannesburg-limited-seats-tickets-52952818305?aff=ebdshpmoodssection\"\n}"
						},
						"url": {
							"raw": "http://{{server}}/events",
							"protocol": "http",
							"host": [
								"{{server}}"
							],
							"path": [
								"events"
							]
						}
					},
					"response": []
				},
				{
					"name": "Admin  - Update External Event To Be Sold Out",
					"event": [
						{
							"listen": "test",
							"script": {
								"id": "91fe0a26-e6a0-437a-a7e7-834185ecf193",
								"exec": [
									"pm.test(\"should be 201\", function() {",
									"    pm.response.to.have.status(200);",
									"})",
									"",
									"let r = JSON.parse(responseBody);",
									"",
									"pm.test(\"should have correct fee_in_cents\", function(){",
									"    pm.expect(r.override_status).to.equal(\"SoldOut\");",
									"});"
								],
								"type": "text/javascript"
							}
						}
					],
					"request": {
						"auth": {
							"type": "bearer",
							"bearer": [
								{
									"key": "token",
									"value": "{{token}}",
									"type": "string"
								}
							]
						},
						"method": "PUT",
						"header": [
							{
								"key": "Content-Type",
								"value": "application/json"
							}
						],
						"body": {
							"mode": "raw",
							"raw": "{\n    \"name\": \"It's my party\",\n    \"organization_id\": \"{{last_org_id}}\",\n    \"event_start\": \"2059-11-13T12:00:00\",\n    \"override_status\": \"SoldOut\"\n}"
						},
						"url": {
							"raw": "http://{{server}}/events/{{external_event_id}}",
							"protocol": "http",
							"host": [
								"{{server}}"
							],
							"path": [
								"events",
								"{{external_event_id}}"
							]
						}
					},
					"response": []
				},
				{
					"name": "Admin  - Create Event",
					"event": [
						{
							"listen": "test",
							"script": {
								"id": "91fe0a26-e6a0-437a-a7e7-834185ecf193",
								"exec": [
									"pm.test(\"should be 201\", function() {",
									"    pm.response.to.have.status(201);",
									"})",
									"",
									"pm.environment.set(\"last_event_id\", JSON.parse(responseBody).id);"
								],
								"type": "text/javascript"
							}
						}
					],
					"request": {
						"auth": {
							"type": "bearer",
							"bearer": [
								{
									"key": "token",
									"value": "{{token}}",
									"type": "string"
								}
							]
						},
						"method": "POST",
						"header": [
							{
								"key": "Content-Type",
								"value": "application/json"
							}
						],
						"body": {
							"mode": "raw",
							"raw": "{\n    \"name\": \"It's my party\",\n    \"organization_id\": \"{{last_org_id}}\",\n    \"venue_id\": \"{{last_venue_id}}\",\n    \"event_start\": \"2059-11-13T12:00:00\"\n}"
						},
						"url": {
							"raw": "http://{{server}}/events",
							"protocol": "http",
							"host": [
								"{{server}}"
							],
							"path": [
								"events"
							]
						}
					},
					"response": []
				},
				{
					"name": "Admin  - Update Event",
					"event": [
						{
							"listen": "test",
							"script": {
								"id": "1f54eb13-607a-4651-a581-3ce380c3fcbf",
								"exec": [
									"pm.test(\"should be 200\", function() {",
									"    pm.response.to.have.status(200);",
									"})",
									"",
									"let r = JSON.parse(responseBody);",
									"",
									"pm.test(\"should have correct fee_in_cents\", function(){",
									"    pm.expect(r.fee_in_cents).to.equal(100);",
									"});",
									"",
									"pm.environment.set(\"last_event_id\", JSON.parse(responseBody).id);"
								],
								"type": "text/javascript"
							}
						}
					],
					"request": {
						"auth": {
							"type": "bearer",
							"bearer": [
								{
									"key": "token",
									"value": "{{token}}",
									"type": "string"
								}
							]
						},
						"method": "PUT",
						"header": [
							{
								"key": "Content-Type",
								"value": "application/json"
							}
						],
						"body": {
							"mode": "raw",
							"raw": "{\n    \"fee_in_cents\": 100\n}"
						},
						"url": {
							"raw": "http://{{server}}/events/{{last_event_id}}",
							"protocol": "http",
							"host": [
								"{{server}}"
							],
							"path": [
								"events",
								"{{last_event_id}}"
							]
						}
					},
					"response": []
				},
				{
					"name": "Admin  - Update Venue",
					"event": [
						{
							"listen": "test",
							"script": {
								"id": "c91d2787-44e0-489c-9b8c-69a7f118f457",
								"exec": [
									"pm.test(\"should be 200\", function() {",
									"    pm.response.to.have.status(200);",
									"});",
									"",
									"let r = JSON.parse(responseBody);",
									"",
									"pm.test(\"fields should be updated\", function() {",
									"    pm.expect(r.address).to.equal(\"address\");",
									"    pm.expect(r.city).to.equal(\"city\");",
									"",
									"    pm.expect(r.country).to.equal(\"the best country\");",
									"",
									"    pm.expect(r.postal_code).to.equal(\"2222\");",
									"    ",
									"    pm.expect(r.state).to.equal(\"CA\");",
									"});"
								],
								"type": "text/javascript"
							}
						}
					],
					"request": {
						"auth": {
							"type": "bearer",
							"bearer": [
								{
									"key": "token",
									"value": "{{token}}",
									"type": "string"
								}
							]
						},
						"method": "PUT",
						"header": [
							{
								"key": "Content-Type",
								"value": "application/json"
							}
						],
						"body": {
							"mode": "raw",
							"raw": "{\n    \"address\": \"address\",\n    \"city\":\"city\",\n    \"country\" : \"the best country\",\n    \"postal_code\" : \"2222\",\n    \"state\":\"CA\"\n}"
						},
						"url": {
							"raw": "http://{{server}}/venues/{{last_venue_id}}",
							"protocol": "http",
							"host": [
								"{{server}}"
							],
							"path": [
								"venues",
								"{{last_venue_id}}"
							]
						}
					},
					"response": []
				},
				{
					"name": "Admin  - Publish Event (succeeds)",
					"event": [
						{
							"listen": "test",
							"script": {
								"id": "c5e62cfa-62d4-44b3-94cb-e6946bb423c2",
								"type": "text/javascript",
								"exec": [
									"pm.test(\"should be 200\", function() {",
									"    pm.response.to.have.status(200);",
									"})",
									"",
									""
								]
							}
						}
					],
					"request": {
						"auth": {
							"type": "bearer",
							"bearer": [
								{
									"key": "token",
									"value": "{{token}}",
									"type": "string"
								}
							]
						},
						"method": "POST",
						"header": [
							{
								"key": "Content-Type",
								"value": "application/json"
							}
						],
						"body": {
							"mode": "raw",
							"raw": ""
						},
						"url": {
							"raw": "http://{{server}}/events/{{last_event_id}}/publish",
							"protocol": "http",
							"host": [
								"{{server}}"
							],
							"path": [
								"events",
								"{{last_event_id}}",
								"publish"
							]
						}
					},
					"response": []
				},
				{
					"name": "Admin - search for events - Upcoming",
					"event": [
						{
							"listen": "test",
							"script": {
								"id": "70811e5f-20d4-4a04-9285-d9f4b847f5cf",
								"exec": [
									"pm.test(\"should be 200\", function() {",
									"    pm.response.to.have.status(200);",
									"})",
									"",
									"",
									"let r = JSON.parse(responseBody);",
									"",
									"pm.test(\"should be one result\", function(){",
									"    pm.expect(r.data.length).to.equal(2);",
									"})"
								],
								"type": "text/javascript"
							}
						}
					],
					"request": {
						"auth": {
							"type": "bearer",
							"bearer": [
								{
									"key": "token",
									"value": "{{token}}",
									"type": "string"
								}
							]
						},
						"method": "GET",
						"header": [],
						"body": {
							"mode": "raw",
							"raw": ""
						},
						"url": {
							"raw": "http://{{server}}/organizations/{{last_org_id}}/events?past_or_upcoming=upcoming",
							"protocol": "http",
							"host": [
								"{{server}}"
							],
							"path": [
								"organizations",
								"{{last_org_id}}",
								"events"
							],
							"query": [
								{
									"key": "past_or_upcoming",
									"value": "upcoming"
								}
							]
						}
					},
					"response": []
				},
				{
					"name": "Admin - search for events - Past - No results",
					"event": [
						{
							"listen": "test",
							"script": {
								"id": "70811e5f-20d4-4a04-9285-d9f4b847f5cf",
								"exec": [
									"pm.test(\"should be 200\", function() {",
									"    pm.response.to.have.status(200);",
									"})",
									"",
									"",
									"let r = JSON.parse(responseBody);",
									"",
									"pm.test(\"should be empty\", function(){",
									"    pm.expect(r.data.length).to.equal(0);",
									"})"
								],
								"type": "text/javascript"
							}
						}
					],
					"request": {
						"auth": {
							"type": "bearer",
							"bearer": [
								{
									"key": "token",
									"value": "{{token}}",
									"type": "string"
								}
							]
						},
						"method": "GET",
						"header": [],
						"body": {
							"mode": "raw",
							"raw": ""
						},
						"url": {
							"raw": "http://{{server}}/organizations/{{last_org_id}}/events?past_or_upcoming=past",
							"protocol": "http",
							"host": [
								"{{server}}"
							],
							"path": [
								"organizations",
								"{{last_org_id}}",
								"events"
							],
							"query": [
								{
									"key": "past_or_upcoming",
									"value": "past"
								}
							]
						}
					},
					"response": []
				},
				{
					"name": "Admin  - Create Event in Past",
					"event": [
						{
							"listen": "test",
							"script": {
								"id": "91fe0a26-e6a0-437a-a7e7-834185ecf193",
								"exec": [
									"pm.test(\"should be 201\", function() {",
									"    pm.response.to.have.status(201);",
									"})",
									""
								],
								"type": "text/javascript"
							}
						}
					],
					"request": {
						"auth": {
							"type": "bearer",
							"bearer": [
								{
									"key": "token",
									"value": "{{token}}",
									"type": "string"
								}
							]
						},
						"method": "POST",
						"header": [
							{
								"key": "Content-Type",
								"value": "application/json"
							}
						],
						"body": {
							"mode": "raw",
							"raw": "{\n    \"name\": \"It's my party\",\n    \"organization_id\": \"{{last_org_id}}\",\n    \"venue_id\": \"{{last_venue_id}}\",\n    \"event_start\": \"2018-11-13T12:00:00\"\n}"
						},
						"url": {
							"raw": "http://{{server}}/events",
							"protocol": "http",
							"host": [
								"{{server}}"
							],
							"path": [
								"events"
							]
						}
					},
					"response": []
				},
				{
					"name": "Admin - search for events - Past",
					"event": [
						{
							"listen": "test",
							"script": {
								"id": "70811e5f-20d4-4a04-9285-d9f4b847f5cf",
								"exec": [
									"pm.test(\"should be 200\", function() {",
									"    pm.response.to.have.status(200);",
									"})",
									"",
									"",
									"let r = JSON.parse(responseBody);",
									"",
									"pm.test(\"should be one result\", function(){",
									"    pm.expect(r.data.length).to.equal(1);",
									"})"
								],
								"type": "text/javascript"
							}
						}
					],
					"request": {
						"auth": {
							"type": "bearer",
							"bearer": [
								{
									"key": "token",
									"value": "{{token}}",
									"type": "string"
								}
							]
						},
						"method": "GET",
						"header": [],
						"body": {
							"mode": "raw",
							"raw": ""
						},
						"url": {
							"raw": "http://{{server}}/organizations/{{last_org_id}}/events?past_or_upcoming=Past",
							"protocol": "http",
							"host": [
								"{{server}}"
							],
							"path": [
								"organizations",
								"{{last_org_id}}",
								"events"
							],
							"query": [
								{
									"key": "past_or_upcoming",
									"value": "Past"
								}
							]
						}
					},
					"response": []
				},
				{
					"name": "Admin - create tickets - VIP",
					"event": [
						{
							"listen": "test",
							"script": {
								"id": "c7d202bc-9666-4e6c-b8b0-076df724af03",
								"exec": [
									"pm.test(\"should be 201\", function() {",
									"    pm.response.to.have.status(201);",
									"})",
									"",
									"pm.environment.set(\"last_ticket_type_id\", JSON.parse(responseBody).id);",
									"",
									"pm.environment.set(\"vip_ticket_type_id\", JSON.parse(responseBody).id);"
								],
								"type": "text/javascript"
							}
						}
					],
					"request": {
						"auth": {
							"type": "bearer",
							"bearer": [
								{
									"key": "token",
									"value": "{{token}}",
									"type": "string"
								}
							]
						},
						"method": "POST",
						"header": [
							{
								"key": "Content-Type",
								"value": "application/json"
							}
						],
						"body": {
							"mode": "raw",
							"raw": "{\n\t\"name\":\"VIP_{{$timestamp}}\",\n\t\"capacity\": 100,\n\t\"start_date\":\"1982-02-01T02:22:00\",\n\t\"end_date\": \"9999-01-10T02:22:00\",\n\t\"limit_per_person\": 0,\n\t\"ticket_pricing\":[{\n\t\t\t\"name\": \"Test_{{$timestamp}}\",\n\t\"price_in_cents\": 3000,\n\t\"start_date\":\"1982-02-01T02:22:00\",\n\t\"end_date\": \"2022-02-01T02:22:00\"\n\n\t}, {\n\t\t\t\"name\": \"Test_{{$timestamp}}_late_bird\",\n\t\"price_in_cents\": 4000,\n\t\"start_date\":\"2022-02-01T02:22:00\",\n\t\"end_date\": \"9999-01-10T02:22:00\"\n\n\t}\n\t]\n}"
						},
						"url": {
							"raw": "http://{{server}}/events/{{last_event_id}}/ticket_types",
							"protocol": "http",
							"host": [
								"{{server}}"
							],
							"path": [
								"events",
								"{{last_event_id}}",
								"ticket_types"
							]
						}
					},
					"response": []
				},
				{
					"name": "Admin - create tickets - VIP - Box office Only",
					"event": [
						{
							"listen": "test",
							"script": {
								"id": "c7d202bc-9666-4e6c-b8b0-076df724af03",
								"exec": [
									"pm.test(\"should be 201\", function() {",
									"    pm.response.to.have.status(201);",
									"})",
									"",
									"pm.environment.set(\"last_ticket_type_id\", JSON.parse(responseBody).id);"
								],
								"type": "text/javascript"
							}
						}
					],
					"request": {
						"auth": {
							"type": "bearer",
							"bearer": [
								{
									"key": "token",
									"value": "{{token}}",
									"type": "string"
								}
							]
						},
						"method": "POST",
						"header": [
							{
								"key": "Content-Type",
								"value": "application/json"
							}
						],
						"body": {
							"mode": "raw",
							"raw": "{\n\t\"name\":\"VIP_{{$timestamp}}_With_Box_Office\",\n\t\"capacity\": 100,\n\t\"start_date\":\"1982-02-01T02:22:00\",\n\t\"end_date\": \"9999-01-10T02:22:00\",\n\t\"limit_per_person\": 0,\n\t\"ticket_pricing\":[{\n\t\t\t\"name\": \"Test_{{$timestamp}}\",\n\t\"price_in_cents\": 3000,\n\t\"start_date\":\"1982-02-01T02:22:00\",\n\t\"end_date\": \"2022-02-01T02:22:00\"\n\n\t}, {\n\t\t\t\"name\": \"Test_{{$timestamp}}_late_bird\",\n\t\"price_in_cents\": 4000,\n\t\"start_date\":\"2022-02-01T02:22:00\",\n\t\"end_date\": \"9999-01-10T02:22:00\"\n\n\t},\n\t{\n\t\t\t\"name\": \"Test_{{$timestamp}}_box_office_only\",\n\t\"price_in_cents\": 8000,\n\t\"is_box_office_only\": true,\n\t\"start_date\":\"2022-02-01T02:22:00\",\n\t\"end_date\": \"9999-01-10T02:22:00\"\n\n\t}\n\t]\n}"
						},
						"url": {
							"raw": "http://{{server}}/events/{{last_event_id}}/ticket_types",
							"protocol": "http",
							"host": [
								"{{server}}"
							],
							"path": [
								"events",
								"{{last_event_id}}",
								"ticket_types"
							]
						}
					},
					"response": []
				},
				{
					"name": "Admin - create tickets - fails due to validation errors",
					"event": [
						{
							"listen": "test",
							"script": {
								"id": "c7d202bc-9666-4e6c-b8b0-076df724af03",
								"exec": [
									"pm.test(\"should be 422\", function() {",
									"    pm.response.to.have.status(422);",
									"})",
									"",
									"let r = JSON.parse(responseBody);",
									"",
									"pm.test(\"should have validation error\", function(){",
									"    pm.expect(r.error).to.equal(\"Validation error\");",
									"    ",
									"    pm.expect(r.fields[\"ticket_pricing.end_date\"].length).to.equal(1);",
									"    pm.expect(r.fields[\"ticket_pricing.end_date\"][0].code).to.equal(\"ticket_pricing_overlapping_ticket_type_end_date\");",
									"    pm.expect(r.fields[\"ticket_pricing.end_date\"][0].message).to.equal(\"Ticket pricing dates overlap ticket type end date\");",
									"    pm.expect(r.fields[\"ticket_pricing.end_date\"][0].params.end_date).to.equal(\"2022-02-01T02:22:00\");",
									"    ",
									"    pm.expect(r.fields[\"ticket_pricing.start_date\"].length).to.equal(1);",
									"    pm.expect(r.fields[\"ticket_pricing.start_date\"][0].code).to.equal(\"ticket_pricing_overlapping_ticket_type_start_date\");",
									"    pm.expect(r.fields[\"ticket_pricing.start_date\"][0].message).to.equal(\"Ticket pricing dates overlap ticket type start date\");",
									"    pm.expect(r.fields[\"ticket_pricing.start_date\"][0].params.start_date).to.equal(\"1981-02-01T02:22:00\");",
									"})"
								],
								"type": "text/javascript"
							}
						}
					],
					"request": {
						"auth": {
							"type": "bearer",
							"bearer": [
								{
									"key": "token",
									"value": "{{token}}",
									"type": "string"
								}
							]
						},
						"method": "POST",
						"header": [
							{
								"key": "Content-Type",
								"value": "application/json"
							}
						],
						"body": {
							"mode": "raw",
							"raw": "{\n\t\"name\":\"General Admission_{{$timestamp}}\",\n\t\"capacity\": 1000,\n\t\"start_date\":\"1982-02-01T02:22:00\",\n\t\"end_date\": \"2021-01-10T02:22:00\",\n\t\"limit_per_person\": 50,\n\t\"ticket_pricing\":[\n\t\t{\n\t\t\t\"name\": \"Standard\",\n\t\t\t\"price_in_cents\": 3000,\n\t\t\t\"start_date\":\"1981-02-01T02:22:00\",\n\t\t\t\"end_date\": \"2022-02-01T02:22:00\"\n\n\t\t}\n\t]\n}"
						},
						"url": {
							"raw": "http://{{server}}/events/{{last_event_id}}/ticket_types",
							"protocol": "http",
							"host": [
								"{{server}}"
							],
							"path": [
								"events",
								"{{last_event_id}}",
								"ticket_types"
							]
						}
					},
					"response": []
				},
				{
					"name": "Admin - create tickets - GA",
					"event": [
						{
							"listen": "test",
							"script": {
								"id": "c7d202bc-9666-4e6c-b8b0-076df724af03",
								"exec": [
									"pm.test(\"should be 201\", function() {",
									"    pm.response.to.have.status(201);",
									"})",
									"",
									"pm.environment.set(\"last_ticket_type_id\", JSON.parse(responseBody).id);",
									"",
									"pm.environment.set(\"ga_ticket_type_id\", JSON.parse(responseBody).id);",
									"pm.environment.set(\"ticket_limit_above_max\", 51);"
								],
								"type": "text/javascript"
							}
						}
					],
					"request": {
						"auth": {
							"type": "bearer",
							"bearer": [
								{
									"key": "token",
									"value": "{{token}}",
									"type": "string"
								}
							]
						},
						"method": "POST",
						"header": [
							{
								"key": "Content-Type",
								"value": "application/json"
							}
						],
						"body": {
							"mode": "raw",
							"raw": "{\n\t\"name\":\"General Admission_{{$timestamp}}\",\n\t\"capacity\": 1000,\n\t\"start_date\":\"1982-02-01T02:22:00\",\n\t\"end_date\": \"9999-01-10T02:22:00\",\n\t\"limit_per_person\": 50,\n\t\"ticket_pricing\":[{\n\t\t\t\"name\": \"Standard\",\n\t\"price_in_cents\": 3000,\n\t\"start_date\":\"1982-02-01T02:22:00\",\n\t\"end_date\": \"2022-02-01T02:22:00\"\n\n\t}\n\t]\n}"
						},
						"url": {
							"raw": "http://{{server}}/events/{{last_event_id}}/ticket_types",
							"protocol": "http",
							"host": [
								"{{server}}"
							],
							"path": [
								"events",
								"{{last_event_id}}",
								"ticket_types"
							]
						}
					},
					"response": []
				}
			]
		},
		{
			"name": "Codes",
			"item": [
				{
					"name": "Admin - create discount",
					"event": [
						{
							"listen": "test",
							"script": {
								"id": "0936a8c3-977f-412b-95de-f9ab1abd5203",
								"exec": [
									"pm.test(\"should be 201\", function() {",
									"    pm.response.to.have.status(201);",
									"});",
									"",
									"pm.environment.set(\"last_code_id\", JSON.parse(responseBody).id);",
									"",
									"let json = JSON.parse(responseBody);",
									"pm.test(\"discount should have correct information\", function(){",
									"    pm.expect(json.name).to.equal(\"Discount Tickets\");",
									"    pm.expect(json.max_uses).to.equal(10);",
									"    pm.expect(json.code_type).to.equal(\"Discount\");",
									"    pm.expect(json.discount_in_cents).to.equal(100);",
									"    pm.expect(json.start_date).to.equal(\"2018-01-01T12:00:00\");",
									"    pm.expect(json.end_date).to.equal(\"2019-01-01T12:00:00\");",
									"    pm.expect(json.max_tickets_per_user).to.equal(10);",
									"    let ticket_type_id = pm.variables.get(\"last_ticket_type_id\");",
									"    pm.expect(json.ticket_type_ids[0]).to.equal(ticket_type_id);",
									"});"
								],
								"type": "text/javascript"
							}
						}
					],
					"request": {
						"auth": {
							"type": "bearer",
							"bearer": [
								{
									"key": "token",
									"value": "{{token}}",
									"type": "string"
								}
							]
						},
						"method": "POST",
						"header": [
							{
								"key": "Content-Type",
								"value": "application/json"
							}
						],
						"body": {
							"mode": "raw",
							"raw": "{\n\t\"name\":\"Discount Tickets\",\n\t\"code_type\" : \"Discount\",\n\t\"redemption_code\" : \"RedeemDiscountCode{{$timestamp}}\",\n\t\"max_uses\" : 10,\n\t\"discount_in_cents\" : 100,\n\t\"start_date\": \"2018-01-01T12:00:00\",\n\t\"end_date\": \"2019-01-01T12:00:00\",\n\t\"max_tickets_per_user\" : 10,\n\t\"ticket_type_ids\": [\"{{last_ticket_type_id}}\"]\n}"
						},
						"url": {
							"raw": "http://{{server}}/events/{{last_event_id}}/codes",
							"protocol": "http",
							"host": [
								"{{server}}"
							],
							"path": [
								"events",
								"{{last_event_id}}",
								"codes"
							]
						}
					},
					"response": []
				},
				{
					"name": "Admin - update discount",
					"event": [
						{
							"listen": "test",
							"script": {
								"id": "6deee955-92fc-402a-8ec3-d139822b7776",
								"exec": [
									"pm.test(\"should be 200\", function() {",
									"    pm.response.to.have.status(200);",
									"});",
									"",
									"let json = JSON.parse(responseBody);",
									"pm.test(\"discount should have correct information\", function(){",
									"    pm.expect(json.name).to.equal(\"New Discount Name\");",
									"    pm.expect(json.max_uses).to.equal(10);",
									"    pm.expect(json.discount_in_cents).to.equal(100);",
									"    pm.expect(json.start_date).to.equal(\"2018-01-01T12:00:00\");",
									"    pm.expect(json.end_date).to.equal(\"2019-01-01T12:00:00\");",
									"    pm.expect(json.max_tickets_per_user).to.equal(10);",
									"    let ticket_type_id = pm.variables.get(\"last_ticket_type_id\");",
									"    pm.expect(json.ticket_type_ids[0]).to.equal(ticket_type_id);",
									"});"
								],
								"type": "text/javascript"
							}
						}
					],
					"request": {
						"auth": {
							"type": "bearer",
							"bearer": [
								{
									"key": "token",
									"value": "{{token}}",
									"type": "string"
								}
							]
						},
						"method": "PUT",
						"header": [
							{
								"key": "Content-Type",
								"value": "application/json"
							}
						],
						"body": {
							"mode": "raw",
							"raw": "{\n\t\t\t\"name\" : \"New Discount Name\"\n}"
						},
						"url": {
							"raw": "http://{{server}}/codes/{{last_code_id}}",
							"protocol": "http",
							"host": [
								"{{server}}"
							],
							"path": [
								"codes",
								"{{last_code_id}}"
							]
						}
					},
					"response": []
				},
				{
					"name": "Admin - list discounts",
					"event": [
						{
							"listen": "test",
							"script": {
								"id": "0936a8c3-977f-412b-95de-f9ab1abd5203",
								"exec": [
									"pm.test(\"should be 200\", function() {",
									"    pm.response.to.have.status(200);",
									"})",
									"",
									"",
									"let json = JSON.parse(responseBody);",
									"",
									"pm.test(\"discount should be present\", function(){",
									"    pm.expect(json.data.length).to.equal(1);",
									"    pm.expect(json.data[0].name).to.equal(\"New Discount Name\");",
									"});",
									""
								],
								"type": "text/javascript"
							}
						}
					],
					"request": {
						"auth": {
							"type": "bearer",
							"bearer": [
								{
									"key": "token",
									"value": "{{token}}",
									"type": "string"
								}
							]
						},
						"method": "GET",
						"header": [
							{
								"key": "Content-Type",
								"value": "application/json"
							}
						],
						"body": {
							"mode": "raw",
							"raw": ""
						},
						"url": {
							"raw": "http://{{server}}/events/{{last_event_id}}/codes?query=discount",
							"protocol": "http",
							"host": [
								"{{server}}"
							],
							"path": [
								"events",
								"{{last_event_id}}",
								"codes"
							],
							"query": [
								{
									"key": "query",
									"value": "discount"
								}
							]
						}
					},
					"response": []
				},
				{
					"name": "Admin - list all codes",
					"event": [
						{
							"listen": "test",
							"script": {
								"id": "0936a8c3-977f-412b-95de-f9ab1abd5203",
								"exec": [
									"pm.test(\"should be 200\", function() {",
									"    pm.response.to.have.status(200);",
									"})",
									"",
									"",
									"let json = JSON.parse(responseBody);",
									"",
									"pm.test(\"discount should be present\", function(){",
									"    pm.expect(json.data.length).to.equal(1);",
									"    pm.expect(json.data[0].name).to.equal(\"New Discount Name\");",
									"});",
									""
								],
								"type": "text/javascript"
							}
						}
					],
					"request": {
						"auth": {
							"type": "bearer",
							"bearer": [
								{
									"key": "token",
									"value": "{{token}}",
									"type": "string"
								}
							]
						},
						"method": "GET",
						"header": [
							{
								"key": "Content-Type",
								"value": "application/json"
							}
						],
						"body": {
							"mode": "raw",
							"raw": ""
						},
						"url": {
							"raw": "http://{{server}}/events/{{last_event_id}}/codes",
							"protocol": "http",
							"host": [
								"{{server}}"
							],
							"path": [
								"events",
								"{{last_event_id}}",
								"codes"
							]
						}
					},
					"response": []
				},
				{
					"name": "Admin - read discount",
					"event": [
						{
							"listen": "test",
							"script": {
								"id": "0936a8c3-977f-412b-95de-f9ab1abd5203",
								"exec": [
									"pm.test(\"should be 200\", function() {",
									"    pm.response.to.have.status(200);",
									"});",
									"",
									"let json = JSON.parse(responseBody);",
									"",
									"pm.test(\"discount should have correct information\", function(){",
									"    pm.expect(json.name).to.equal(\"New Discount Name\");",
									"    pm.expect(json.max_uses).to.equal(10);",
									"    pm.expect(json.discount_in_cents).to.equal(100);",
									"    pm.expect(json.start_date).to.equal(\"2018-01-01T12:00:00\");",
									"    pm.expect(json.end_date).to.equal(\"2019-01-01T12:00:00\");",
									"    pm.expect(json.max_tickets_per_user).to.equal(10);",
									"    let ticket_type_id = pm.variables.get(\"last_ticket_type_id\");",
									"    pm.expect(json.ticket_type_ids[0]).to.equal(ticket_type_id);",
									"});",
									""
								],
								"type": "text/javascript"
							}
						}
					],
					"request": {
						"auth": {
							"type": "bearer",
							"bearer": [
								{
									"key": "token",
									"value": "{{token}}",
									"type": "string"
								}
							]
						},
						"method": "GET",
						"header": [
							{
								"key": "Content-Type",
								"value": "application/json"
							}
						],
						"body": {
							"mode": "raw",
							"raw": ""
						},
						"url": {
							"raw": "http://{{server}}/codes/{{last_code_id}}",
							"protocol": "http",
							"host": [
								"{{server}}"
							],
							"path": [
								"codes",
								"{{last_code_id}}"
							]
						}
					},
					"response": []
				},
				{
					"name": "Admin - create access code",
					"event": [
						{
							"listen": "test",
							"script": {
								"id": "0936a8c3-977f-412b-95de-f9ab1abd5203",
								"exec": [
									"pm.test(\"should be 201\", function() {",
									"    pm.response.to.have.status(201);",
									"});",
									"",
									"let json = JSON.parse(responseBody);",
									"pm.test(\"discount should have correct information\", function(){",
									"    pm.expect(json.name).to.equal(\"Access Tickets\");",
									"    pm.expect(json.max_uses).to.equal(10);",
									"    pm.expect(json.code_type).to.equal(\"Access\");",
									"    pm.expect(json.discount_in_cents).to.equal(null);",
									"    pm.expect(json.start_date).to.equal(\"2018-01-01T12:00:00\");",
									"    pm.expect(json.end_date).to.equal(\"2019-01-01T12:00:00\");",
									"    pm.expect(json.max_tickets_per_user).to.equal(10);",
									"    let ticket_type_id = pm.variables.get(\"last_ticket_type_id\");",
									"    pm.expect(json.ticket_type_ids[0]).to.equal(ticket_type_id);",
									"});"
								],
								"type": "text/javascript"
							}
						}
					],
					"request": {
						"auth": {
							"type": "bearer",
							"bearer": [
								{
									"key": "token",
									"value": "{{token}}",
									"type": "string"
								}
							]
						},
						"method": "POST",
						"header": [
							{
								"key": "Content-Type",
								"value": "application/json"
							}
						],
						"body": {
							"mode": "raw",
							"raw": "{\n\t\"name\":\"Access Tickets\",\n\t\"code_type\" : \"Access\",\n\t\"redemption_code\" : \"AccessDiscountCode{{$timestamp}}\",\n\t\"max_uses\" : 10,\n\t\"discount_in_cents\" : null,\n\t\"start_date\": \"2018-01-01T12:00:00\",\n\t\"end_date\": \"2019-01-01T12:00:00\",\n\t\"max_tickets_per_user\" : 10,\n\t\"ticket_type_ids\": [\"{{last_ticket_type_id}}\"]\n}"
						},
						"url": {
							"raw": "http://{{server}}/events/{{last_event_id}}/codes",
							"protocol": "http",
							"host": [
								"{{server}}"
							],
							"path": [
								"events",
								"{{last_event_id}}",
								"codes"
							]
						}
					},
					"response": []
				},
				{
					"name": "Admin - list all discount codes",
					"event": [
						{
							"listen": "test",
							"script": {
								"id": "0936a8c3-977f-412b-95de-f9ab1abd5203",
								"exec": [
									"pm.test(\"should be 200\", function() {",
									"    pm.response.to.have.status(200);",
									"})",
									"",
									"let json = JSON.parse(responseBody);",
									"",
									"pm.test(\"discount should be present\", function(){",
									"    pm.expect(json.data.length).to.equal(1);",
									"    pm.expect(json.data[0].name).to.equal(\"New Discount Name\");",
									"});",
									""
								],
								"type": "text/javascript"
							}
						}
					],
					"request": {
						"auth": {
							"type": "bearer",
							"bearer": [
								{
									"key": "token",
									"value": "{{token}}",
									"type": "string"
								}
							]
						},
						"method": "GET",
						"header": [
							{
								"key": "Content-Type",
								"value": "application/json"
							}
						],
						"body": {
							"mode": "raw",
							"raw": ""
						},
						"url": {
							"raw": "http://{{server}}/events/{{last_event_id}}/codes?type=Discount",
							"protocol": "http",
							"host": [
								"{{server}}"
							],
							"path": [
								"events",
								"{{last_event_id}}",
								"codes"
							],
							"query": [
								{
									"key": "type",
									"value": "Discount"
								}
							]
						}
					},
					"response": []
				},
				{
					"name": "Admin - list all access codes",
					"event": [
						{
							"listen": "test",
							"script": {
								"id": "0936a8c3-977f-412b-95de-f9ab1abd5203",
								"exec": [
									"pm.test(\"should be 200\", function() {",
									"    pm.response.to.have.status(200);",
									"})",
									"",
									"let json = JSON.parse(responseBody);",
									"",
									"pm.test(\"access should be present\", function(){",
									"    pm.expect(json.data.length).to.equal(1);",
									"    pm.expect(json.data[0].name).to.equal(\"Access Tickets\");",
									"});",
									""
								],
								"type": "text/javascript"
							}
						}
					],
					"request": {
						"auth": {
							"type": "bearer",
							"bearer": [
								{
									"key": "token",
									"value": "{{token}}",
									"type": "string"
								}
							]
						},
						"method": "GET",
						"header": [
							{
								"key": "Content-Type",
								"value": "application/json"
							}
						],
						"body": {
							"mode": "raw",
							"raw": ""
						},
						"url": {
							"raw": "http://{{server}}/events/{{last_event_id}}/codes?type=Access",
							"protocol": "http",
							"host": [
								"{{server}}"
							],
							"path": [
								"events",
								"{{last_event_id}}",
								"codes"
							],
							"query": [
								{
									"key": "type",
									"value": "Access"
								}
							]
						}
					},
					"response": []
				},
				{
					"name": "Admin - destroy discount",
					"event": [
						{
							"listen": "test",
							"script": {
								"id": "6deee955-92fc-402a-8ec3-d139822b7776",
								"exec": [
									"pm.test(\"should be 200\", function() {",
									"    pm.response.to.have.status(200);",
									"})",
									""
								],
								"type": "text/javascript"
							}
						}
					],
					"request": {
						"auth": {
							"type": "bearer",
							"bearer": [
								{
									"key": "token",
									"value": "{{token}}",
									"type": "string"
								}
							]
						},
						"method": "DELETE",
						"header": [
							{
								"key": "Content-Type",
								"value": "application/json"
							}
						],
						"body": {
							"mode": "raw",
							"raw": ""
						},
						"url": {
							"raw": "http://{{server}}/codes/{{last_code_id}}",
							"protocol": "http",
							"host": [
								"{{server}}"
							],
							"path": [
								"codes",
								"{{last_code_id}}"
							]
						}
					},
					"response": []
				},
				{
					"name": "Admin - list discounts after destroy",
					"event": [
						{
							"listen": "test",
							"script": {
								"id": "0936a8c3-977f-412b-95de-f9ab1abd5203",
								"exec": [
									"pm.test(\"should be 200\", function() {",
									"    pm.response.to.have.status(200);",
									"})",
									"",
									"",
									"let json = JSON.parse(responseBody);",
									"",
									"pm.test(\"codes should only return 1 item\", function(){",
									"    pm.expect(json.data.length).to.equal(1);",
									"});",
									""
								],
								"type": "text/javascript"
							}
						}
					],
					"request": {
						"auth": {
							"type": "bearer",
							"bearer": [
								{
									"key": "token",
									"value": "{{token}}",
									"type": "string"
								}
							]
						},
						"method": "GET",
						"header": [
							{
								"key": "Content-Type",
								"value": "application/json"
							}
						],
						"body": {
							"mode": "raw",
							"raw": ""
						},
						"url": {
							"raw": "http://{{server}}/events/{{last_event_id}}/codes",
							"protocol": "http",
							"host": [
								"{{server}}"
							],
							"path": [
								"events",
								"{{last_event_id}}",
								"codes"
							]
						}
					},
					"response": []
				}
			]
		},
		{
			"name": "Holds",
			"item": [
				{
					"name": "Admin - create hold",
					"event": [
						{
							"listen": "test",
							"script": {
								"id": "0936a8c3-977f-412b-95de-f9ab1abd5203",
								"exec": [
									"pm.test(\"should be 201\", function() {",
									"    pm.response.to.have.status(201);",
									"})",
									"",
									"",
									"pm.environment.set(\"last_hold_id\", JSON.parse(responseBody).id);"
								],
								"type": "text/javascript"
							}
						}
					],
					"request": {
						"auth": {
							"type": "bearer",
							"bearer": [
								{
									"key": "token",
									"value": "{{token}}",
									"type": "string"
								}
							]
						},
						"method": "POST",
						"header": [
							{
								"key": "Content-Type",
								"value": "application/json"
							}
						],
						"body": {
							"mode": "raw",
							"raw": "{\n\t\"name\":\"Musician Tickets{{$timestamp}}\",\n\t\"hold_type\":\"Discount\",\n\t\"redemption_code\" : \"Yeaaaah{{$timestamp}}\",\n\t\"discount_in_cents\" : 100,\n\t\"end_at\": \"2019-01-01T12:00:00\",\n\t\"max_per_order\" : 10,\n\t\"ticket_type_id\": \"{{last_ticket_type_id}}\",\n\t\"quantity\" : 30\n\t\n}"
						},
						"url": {
							"raw": "http://{{server}}/events/{{last_event_id}}/holds",
							"protocol": "http",
							"host": [
								"{{server}}"
							],
							"path": [
								"events",
								"{{last_event_id}}",
								"holds"
							]
						}
					},
					"response": []
				},
				{
					"name": "Admin - split hold",
					"event": [
						{
							"listen": "test",
							"script": {
								"id": "0936a8c3-977f-412b-95de-f9ab1abd5203",
								"exec": [
									"pm.test(\"should be 201\", function() {",
									"    pm.response.to.have.status(201);",
									"})",
									"",
									"",
									"",
									"pm.environment.set(\"last_split_hold_id\", JSON.parse(responseBody).id);"
								],
								"type": "text/javascript"
							}
						}
					],
					"request": {
						"auth": {
							"type": "bearer",
							"bearer": [
								{
									"key": "token",
									"value": "{{token}}",
									"type": "string"
								}
							]
						},
						"method": "POST",
						"header": [
							{
								"key": "Content-Type",
								"value": "application/json"
							}
						],
						"body": {
							"mode": "raw",
							"raw": "{\n\t\"name\":\"Musician Tickets2{{$timestamp}}\",\n\t\"hold_type\":\"Discount\",\n\t\"redemption_code\" : \"Yeaaaah2{{$timestamp}}\",\n\t\"discount_in_cents\" : 100,\n\t\"end_at\": \"2019-01-01T12:00:00\",\n\t\"max_per_order\" : 10,\n\t\"quantity\" : 30\n}"
						},
						"url": {
							"raw": "http://{{server}}/holds/{{last_hold_id}}/split",
							"protocol": "http",
							"host": [
								"{{server}}"
							],
							"path": [
								"holds",
								"{{last_hold_id}}",
								"split"
							]
						}
					},
					"response": []
				},
				{
					"name": "Admin - delete hold",
					"event": [
						{
							"listen": "test",
							"script": {
								"id": "0936a8c3-977f-412b-95de-f9ab1abd5203",
								"exec": [
									"pm.test(\"should be 200\", function() {",
									"    pm.response.to.have.status(200);",
									"})",
									""
								],
								"type": "text/javascript"
							}
						}
					],
					"request": {
						"auth": {
							"type": "bearer",
							"bearer": [
								{
									"key": "token",
									"value": "{{token}}",
									"type": "string"
								}
							]
						},
						"method": "DELETE",
						"header": [
							{
								"key": "Content-Type",
								"value": "application/json"
							}
						],
						"body": {
							"mode": "raw",
							"raw": ""
						},
						"url": {
							"raw": "http://{{server}}/holds/{{last_split_hold_id}}",
							"protocol": "http",
							"host": [
								"{{server}}"
							],
							"path": [
								"holds",
								"{{last_split_hold_id}}"
							]
						}
					},
					"response": []
				},
				{
					"name": "Admin - add tickets to hold",
					"event": [
						{
							"listen": "test",
							"script": {
								"id": "6deee955-92fc-402a-8ec3-d139822b7776",
								"exec": [
									"pm.test(\"should be 200\", function() {",
									"    pm.response.to.have.status(200);",
									"})",
									""
								],
								"type": "text/javascript"
							}
						}
					],
					"request": {
						"auth": {
							"type": "bearer",
							"bearer": [
								{
									"key": "token",
									"value": "{{token}}",
									"type": "string"
								}
							]
						},
						"method": "PATCH",
						"header": [
							{
								"key": "Content-Type",
								"value": "application/json"
							}
						],
						"body": {
							"mode": "raw",
							"raw": "{\n\t\"quantity\" : 10\n}"
						},
						"url": {
							"raw": "http://{{server}}/holds/{{last_hold_id}}",
							"protocol": "http",
							"host": [
								"{{server}}"
							],
							"path": [
								"holds",
								"{{last_hold_id}}"
							]
						}
					},
					"response": []
				},
				{
					"name": "Admin - remove tickets remove hold",
					"event": [
						{
							"listen": "test",
							"script": {
								"id": "5c92a6ff-f31d-4dd9-8839-03da430de734",
								"exec": [
									"pm.test(\"should be 200\", function() {",
									"    pm.response.to.have.status(200);",
									"})",
									""
								],
								"type": "text/javascript"
							}
						}
					],
					"request": {
						"auth": {
							"type": "bearer",
							"bearer": [
								{
									"key": "token",
									"value": "{{token}}",
									"type": "string"
								}
							]
						},
						"method": "PATCH",
						"header": [
							{
								"key": "Content-Type",
								"value": "application/json"
							}
						],
						"body": {
							"mode": "raw",
							"raw": "{\n\t\"quantity\" : 5\n}"
						},
						"url": {
							"raw": "http://{{server}}/holds/{{last_hold_id}}",
							"protocol": "http",
							"host": [
								"{{server}}"
							],
							"path": [
								"holds",
								"{{last_hold_id}}"
							]
						}
					},
					"response": []
				},
				{
					"name": "Admin - list holds",
					"event": [
						{
							"listen": "test",
							"script": {
								"id": "0936a8c3-977f-412b-95de-f9ab1abd5203",
								"exec": [
									"pm.test(\"should be 200\", function() {",
									"    pm.response.to.have.status(200);",
									"})",
									"",
									""
								],
								"type": "text/javascript"
							}
						}
					],
					"request": {
						"auth": {
							"type": "bearer",
							"bearer": [
								{
									"key": "token",
									"value": "{{token}}",
									"type": "string"
								}
							]
						},
						"method": "GET",
						"header": [
							{
								"key": "Content-Type",
								"value": "application/json"
							}
						],
						"body": {
							"mode": "raw",
							"raw": ""
						},
						"url": {
							"raw": "http://{{server}}/events/{{last_event_id}}/holds",
							"protocol": "http",
							"host": [
								"{{server}}"
							],
							"path": [
								"events",
								"{{last_event_id}}",
								"holds"
							]
						}
					},
					"response": []
				},
				{
					"name": "Admin - read hold",
					"event": [
						{
							"listen": "test",
							"script": {
								"id": "0936a8c3-977f-412b-95de-f9ab1abd5203",
								"exec": [
									"pm.test(\"should be 200\", function() {",
									"    pm.response.to.have.status(200);",
									"})",
									"",
									""
								],
								"type": "text/javascript"
							}
						}
					],
					"request": {
						"auth": {
							"type": "bearer",
							"bearer": [
								{
									"key": "token",
									"value": "{{token}}",
									"type": "string"
								}
							]
						},
						"method": "GET",
						"header": [
							{
								"key": "Content-Type",
								"value": "application/json"
							}
						],
						"body": {
							"mode": "raw",
							"raw": ""
						},
						"url": {
							"raw": "http://{{server}}/holds/{{last_hold_id}}",
							"protocol": "http",
							"host": [
								"{{server}}"
							],
							"path": [
								"holds",
								"{{last_hold_id}}"
							]
						}
					},
					"response": []
				}
			]
		},
		{
			"name": "Comp Holds",
			"item": [
				{
					"name": "Admin - create comp hold",
					"event": [
						{
							"listen": "test",
							"script": {
								"id": "0936a8c3-977f-412b-95de-f9ab1abd5203",
								"exec": [
									"pm.test(\"should be 201\", function() {",
									"    pm.response.to.have.status(201);",
									"})",
									"",
									"",
									"pm.environment.set(\"last_hold_id\", JSON.parse(responseBody).id);"
								],
								"type": "text/javascript"
							}
						}
					],
					"request": {
						"auth": {
							"type": "bearer",
							"bearer": [
								{
									"key": "token",
									"value": "{{token}}",
									"type": "string"
								}
							]
						},
						"method": "POST",
						"header": [
							{
								"key": "Content-Type",
								"value": "application/json"
							}
						],
						"body": {
							"mode": "raw",
							"raw": "{\n\t\"name\":\"Event Comp Tickets{{$timestamp}}\",\n\t\"hold_type\":\"Comp\",\n\t\"redemption_code\" : \"Comps{{$timestamp}}\",\n\t\"ticket_type_id\": \"{{last_ticket_type_id}}\",\n\t\"quantity\" : 30\n\t\n}"
						},
						"url": {
							"raw": "http://{{server}}/events/{{last_event_id}}/holds",
							"protocol": "http",
							"host": [
								"{{server}}"
							],
							"path": [
								"events",
								"{{last_event_id}}",
								"holds"
							]
						}
					},
					"response": []
				},
				{
					"name": "Admin - add comps to comp hold",
					"event": [
						{
							"listen": "test",
							"script": {
								"id": "6deee955-92fc-402a-8ec3-d139822b7776",
								"exec": [
									"pm.test(\"should be 200\", function() {",
									"    pm.response.to.have.status(201);",
									"})",
									"",
									"let json = JSON.parse(responseBody);",
									"",
									"pm.test(\"comp should have correct information\", function(){",
									"    pm.expect(json.name).to.equal(\"Michael Davidson\");",
									"    pm.expect(json.phone).to.equal(\"111-111-1111\");",
									"    pm.expect(json.email).to.equal(\"michael-davidson@tari.com\");",
									"});"
								],
								"type": "text/javascript"
							}
						},
						{
							"listen": "prerequest",
							"script": {
								"id": "ce8bf578-46bd-4ebb-89e0-3e1cd92034b7",
								"exec": [
									""
								],
								"type": "text/javascript"
							}
						}
					],
					"request": {
						"auth": {
							"type": "bearer",
							"bearer": [
								{
									"key": "token",
									"value": "{{token}}",
									"type": "string"
								}
							]
						},
						"method": "POST",
						"header": [
							{
								"key": "Content-Type",
								"value": "application/json"
							}
						],
						"body": {
							"mode": "raw",
							"raw": "{\n\t\"name\": \"Michael Davidson\",\n\t\"email\": \"michael-davidson@tari.com\",\n\t\"phone\":\"111-111-1111\",\n\t\"quantity\": 15,\n\t\"redemption_code\": \"MIKETIX{{$timestamp}}\"\n}"
						},
						"url": {
							"raw": "http://{{server}}/holds/{{last_hold_id}}/comps",
							"protocol": "http",
							"host": [
								"{{server}}"
							],
							"path": [
								"holds",
								"{{last_hold_id}}",
								"comps"
							]
						}
					},
					"response": []
				},
				{
					"name": "Admin - get comps from comp hold",
					"event": [
						{
							"listen": "test",
							"script": {
								"id": "6deee955-92fc-402a-8ec3-d139822b7776",
								"exec": [
									"pm.test(\"should be 200\", function() {",
									"    pm.response.to.have.status(200);",
									"})",
									"",
									"let json = JSON.parse(responseBody);",
									"",
									"pm.test(\"comp should be present\", function(){",
									"    pm.expect(json.data.length).to.equal(1);",
									"});",
									"",
									"pm.test(\"comp should have correct information\", function(){",
									"    pm.expect(json.data[0].name).to.equal(\"Michael Davidson\");",
									"    pm.expect(json.data[0].phone).to.equal(\"111-111-1111\");",
									"    pm.expect(json.data[0].email).to.equal(\"michael-davidson@tari.com\");",
									"    pm.expect(json.data[0].quantity).to.equal(15);",
									"});",
									"",
									"pm.environment.set(\"last_comp_id\", json.data[0].id);"
								],
								"type": "text/javascript"
							}
						}
					],
					"request": {
						"auth": {
							"type": "bearer",
							"bearer": [
								{
									"key": "token",
									"value": "{{token}}",
									"type": "string"
								}
							]
						},
						"method": "GET",
						"header": [
							{
								"key": "Content-Type",
								"value": "application/json"
							}
						],
						"body": {
							"mode": "raw",
							"raw": ""
						},
						"url": {
							"raw": "http://{{server}}/holds/{{last_hold_id}}/comps",
							"protocol": "http",
							"host": [
								"{{server}}"
							],
							"path": [
								"holds",
								"{{last_hold_id}}",
								"comps"
							]
						}
					},
					"response": []
				},
				{
					"name": "Admin - get comp",
					"event": [
						{
							"listen": "test",
							"script": {
								"id": "6deee955-92fc-402a-8ec3-d139822b7776",
								"exec": [
									"pm.test(\"should be 200\", function() {",
									"    pm.response.to.have.status(200);",
									"})",
									"",
									"let json = JSON.parse(responseBody);",
									"",
									"pm.test(\"comp should have correct information\", function(){",
									"    pm.expect(json.name).to.equal(\"Michael Davidson\");",
									"    pm.expect(json.phone).to.equal(\"111-111-1111\");",
									"    pm.expect(json.email).to.equal(\"michael-davidson@tari.com\");",
									"    pm.expect(json.quantity).to.equal(15);",
									"});"
								],
								"type": "text/javascript"
							}
						}
					],
					"request": {
						"auth": {
							"type": "bearer",
							"bearer": [
								{
									"key": "token",
									"value": "{{token}}",
									"type": "string"
								}
							]
						},
						"method": "GET",
						"header": [
							{
								"key": "Content-Type",
								"value": "application/json"
							}
						],
						"body": {
							"mode": "raw",
							"raw": ""
						},
						"url": {
							"raw": "http://{{server}}/comps/{{last_comp_id}}",
							"protocol": "http",
							"host": [
								"{{server}}"
							],
							"path": [
								"comps",
								"{{last_comp_id}}"
							]
						}
					},
					"response": []
				},
				{
					"name": "Admin - update comp",
					"event": [
						{
							"listen": "test",
							"script": {
								"id": "6deee955-92fc-402a-8ec3-d139822b7776",
								"exec": [
									"pm.test(\"should be 200\", function() {",
									"    pm.response.to.have.status(200);",
									"})",
									"",
									"let json = JSON.parse(responseBody);",
									"",
									"pm.test(\"comp should have correct information\", function(){",
									"    pm.expect(json.name).to.equal(\"Michael Robinson\");",
									"    pm.expect(json.phone).to.equal(\"222-222-2222\");",
									"    pm.expect(json.email).to.equal(\"michael-robinson@tari.com\");",
									"    pm.expect(json.quantity).to.equal(5);",
									"});"
								],
								"type": "text/javascript"
							}
						}
					],
					"request": {
						"auth": {
							"type": "bearer",
							"bearer": [
								{
									"key": "token",
									"value": "{{token}}",
									"type": "string"
								}
							]
						},
						"method": "PATCH",
						"header": [
							{
								"key": "Content-Type",
								"value": "application/json"
							}
						],
						"body": {
							"mode": "raw",
							"raw": "{\n\t\"name\": \"Michael Robinson\",\n\t\"email\": \"michael-robinson@tari.com\",\n\t\"phone\":\"222-222-2222\",\n\t\"quantity\": 5\n}"
						},
						"url": {
							"raw": "http://{{server}}/comps/{{last_comp_id}}",
							"protocol": "http",
							"host": [
								"{{server}}"
							],
							"path": [
								"comps",
								"{{last_comp_id}}"
							]
						}
					},
					"response": []
				},
				{
					"name": "Admin - get comp after update",
					"event": [
						{
							"listen": "test",
							"script": {
								"id": "6deee955-92fc-402a-8ec3-d139822b7776",
								"exec": [
									"pm.test(\"should be 200\", function() {",
									"    pm.response.to.have.status(200);",
									"})",
									"",
									"let json = JSON.parse(responseBody);",
									"",
									"pm.test(\"comp should have correct information\", function(){",
									"    pm.expect(json.name).to.equal(\"Michael Robinson\");",
									"    pm.expect(json.phone).to.equal(\"222-222-2222\");",
									"    pm.expect(json.email).to.equal(\"michael-robinson@tari.com\");",
									"    pm.expect(json.quantity).to.equal(5);",
									"});"
								],
								"type": "text/javascript"
							}
						}
					],
					"request": {
						"auth": {
							"type": "bearer",
							"bearer": [
								{
									"key": "token",
									"value": "{{token}}",
									"type": "string"
								}
							]
						},
						"method": "GET",
						"header": [
							{
								"key": "Content-Type",
								"value": "application/json"
							}
						],
						"body": {
							"mode": "raw",
							"raw": ""
						},
						"url": {
							"raw": "http://{{server}}/comps/{{last_comp_id}}",
							"protocol": "http",
							"host": [
								"{{server}}"
							],
							"path": [
								"comps",
								"{{last_comp_id}}"
							]
						}
					},
					"response": []
				},
				{
					"name": "Admin - destroy comp",
					"event": [
						{
							"listen": "test",
							"script": {
								"id": "6deee955-92fc-402a-8ec3-d139822b7776",
								"exec": [
									"pm.test(\"should be 200\", function() {",
									"    pm.response.to.have.status(200);",
									"})",
									""
								],
								"type": "text/javascript"
							}
						}
					],
					"request": {
						"auth": {
							"type": "bearer",
							"bearer": [
								{
									"key": "token",
									"value": "{{token}}",
									"type": "string"
								}
							]
						},
						"method": "DELETE",
						"header": [
							{
								"key": "Content-Type",
								"value": "application/json"
							}
						],
						"body": {
							"mode": "raw",
							"raw": ""
						},
						"url": {
							"raw": "http://{{server}}/comps/{{last_comp_id}}",
							"protocol": "http",
							"host": [
								"{{server}}"
							],
							"path": [
								"comps",
								"{{last_comp_id}}"
							]
						}
					},
					"response": []
				},
				{
					"name": "Admin - get comp after destroy",
					"event": [
						{
							"listen": "test",
							"script": {
								"id": "6deee955-92fc-402a-8ec3-d139822b7776",
								"exec": [
									"pm.test(\"should be 200\", function() {",
									"    pm.response.to.have.status(404);",
									"})"
								],
								"type": "text/javascript"
							}
						}
					],
					"request": {
						"auth": {
							"type": "bearer",
							"bearer": [
								{
									"key": "token",
									"value": "{{token}}",
									"type": "string"
								}
							]
						},
						"method": "GET",
						"header": [
							{
								"key": "Content-Type",
								"value": "application/json"
							}
						],
						"body": {
							"mode": "raw",
							"raw": ""
						},
						"url": {
							"raw": "http://{{server}}/comps/{{last_comp_id}}",
							"protocol": "http",
							"host": [
								"{{server}}"
							],
							"path": [
								"comps",
								"{{last_comp_id}}"
							]
						}
					},
					"response": []
				},
				{
					"name": "Admin - get comps from comp hold after destroy",
					"event": [
						{
							"listen": "test",
							"script": {
								"id": "6deee955-92fc-402a-8ec3-d139822b7776",
								"exec": [
									"pm.test(\"should be 200\", function() {",
									"    pm.response.to.have.status(200);",
									"})",
									"",
									"let json = JSON.parse(responseBody);",
									"",
									"pm.test(\"comp should not be present\", function(){",
									"    pm.expect(json.data.length).to.equal(0);",
									"});",
									""
								],
								"type": "text/javascript"
							}
						}
					],
					"request": {
						"auth": {
							"type": "bearer",
							"bearer": [
								{
									"key": "token",
									"value": "{{token}}",
									"type": "string"
								}
							]
						},
						"method": "GET",
						"header": [
							{
								"key": "Content-Type",
								"value": "application/json"
							}
						],
						"body": {
							"mode": "raw",
							"raw": ""
						},
						"url": {
							"raw": "http://{{server}}/holds/{{last_hold_id}}/comps",
							"protocol": "http",
							"host": [
								"{{server}}"
							],
							"path": [
								"holds",
								"{{last_hold_id}}",
								"comps"
							]
						}
					},
					"response": []
				},
				{
					"name": "Admin - create comp hold",
					"event": [
						{
							"listen": "test",
							"script": {
								"id": "0936a8c3-977f-412b-95de-f9ab1abd5203",
								"exec": [
									"pm.test(\"should be 201\", function() {",
									"    pm.response.to.have.status(201);",
									"})",
									"",
									"let r = JSON.parse(responseBody);",
									"",
									"pm.environment.set(\"last_hold_id\", r.id);",
									"",
									"pm.environment.set(\"last_redemption_code\", r.redemption_code);",
									"",
									"pm.test(\"quantity should be correct\", function() {",
									"    pm.expect(r.quantity).to.equal(30);",
									"})"
								],
								"type": "text/javascript"
							}
						}
					],
					"request": {
						"auth": {
							"type": "bearer",
							"bearer": [
								{
									"key": "token",
									"value": "{{token}}",
									"type": "string"
								}
							]
						},
						"method": "POST",
						"header": [
							{
								"key": "Content-Type",
								"value": "application/json"
							}
						],
						"body": {
							"mode": "raw",
							"raw": "{\n\t\"name\":\"Event Comp Tickets{{$timestamp}}\",\n\t\"hold_type\":\"Comp\",\n\t\"redemption_code\" : \"Comps2{{$timestamp}}\",\n\t\"ticket_type_id\": \"{{last_ticket_type_id}}\",\n\t\"quantity\" : 30\n\t\n}"
						},
						"url": {
							"raw": "http://{{server}}/events/{{last_event_id}}/holds",
							"protocol": "http",
							"host": [
								"{{server}}"
							],
							"path": [
								"events",
								"{{last_event_id}}",
								"holds"
							]
						}
					},
					"response": []
				},
				{
					"name": "User - register and login",
					"event": [
						{
							"listen": "test",
							"script": {
								"id": "3e16f515-b7c5-4312-b241-2d72c62323f0",
								"exec": [
									"pm.test(\"should be 201\", function() {",
									"    pm.response.to.have.status(201);",
									"})",
									"pm.test(\"should have token response\", function() {",
									"\tlet json = JSON.parse(responseBody);",
									"\tpm.expect(json).to.have.property(\"access_token\");",
									"\tpm.expect(json).to.have.property(\"refresh_token\");",
									"});",
									"",
									"let json = JSON.parse(responseBody);",
									"",
									"pm.environment.set(\"user_token\", json.access_token);"
								],
								"type": "text/javascript"
							}
						},
						{
							"listen": "prerequest",
							"script": {
								"id": "9c70409f-473d-4a08-94e7-b32f606b85a7",
								"exec": [
									"",
									"pm.environment.set(\"last_email\", \"mike\" + (new Date()).getTime() + \"@tari.com\");"
								],
								"type": "text/javascript"
							}
						}
					],
					"request": {
						"method": "POST",
						"header": [
							{
								"key": "Content-Type",
								"value": "application/json"
							}
						],
						"body": {
							"mode": "raw",
							"raw": "{\n\t\"first_name\":\"Mike\",\n\t\"last_name\":\"Surname\",\n\t\"email\":\"{{last_email}}\",\n\t\"phone\":\"555\",\n\t\"password\": \"itsasecret\"\n}"
						},
						"url": {
							"raw": "http://{{server}}/users",
							"protocol": "http",
							"host": [
								"{{server}}"
							],
							"path": [
								"users"
							]
						}
					},
					"response": []
				},
				{
					"name": "User - add to cart - redemption code",
					"event": [
						{
							"listen": "test",
							"script": {
								"id": "aadca825-5dbc-4d09-8fb8-6b9d7cbe9350",
								"exec": [
									"pm.test(\"should be 200\", function() {",
									"    pm.response.to.have.status(200);",
									"})",
									"",
									"let json = JSON.parse(responseBody);",
									"",
									"pm.environment.set(\"last_cart_id\", json.cart_id);",
									"",
									"pm.test(\"tickets should be present\", function(){",
									"    pm.expect(json.items[0].item_type).to.equal(\"Tickets\");",
									"    pm.expect(json.items[0].quantity).to.equal(30);",
									"    pm.expect(json.items[0].unit_price_in_cents).to.equal(0);",
									"    ",
									"    pm.expect(json.items[0].redemption_code).to.equal(pm.environment.get(\"last_redemption_code\"));",
									"   ",
									"});",
									"",
									"pm.test(\"should have no per item or event fees\", function(){",
									"    pm.expect(json.items.length).to.equal(1);",
									"  ",
									"});",
									"",
									"pm.test(\"total should be correct\", function() {",
									"    pm.expect(json.total_in_cents).to.equal(0);",
									"})",
									""
								],
								"type": "text/javascript"
							}
						}
					],
					"request": {
						"auth": {
							"type": "bearer",
							"bearer": [
								{
									"key": "token",
									"value": "{{user_token}}",
									"type": "string"
								}
							]
						},
						"method": "POST",
						"header": [
							{
								"key": "Content-Type",
								"value": "application/json"
							}
						],
						"body": {
							"mode": "raw",
							"raw": "{\n\"items\": [{\n\"ticket_type_id\": \"{{last_ticket_type_id}}\",\n\"redemption_code\": \"{{last_redemption_code}}\",\n\"quantity\":30\n}]}"
						},
						"url": {
							"raw": "http://{{server}}/cart",
							"protocol": "http",
							"host": [
								"{{server}}"
							],
							"path": [
								"cart"
							]
						}
					},
					"response": []
				},
				{
					"name": "User - add to cart - redemption code - too many fails",
					"event": [
						{
							"listen": "test",
							"script": {
								"id": "aadca825-5dbc-4d09-8fb8-6b9d7cbe9350",
								"exec": [
									"pm.test(\"should be 422\", function() {",
									"    pm.response.to.have.status(422);",
									"})",
									"",
									"let json = JSON.parse(responseBody);",
									"",
									"pm.environment.set(\"last_cart_id\", json.cart_id);",
									"",
									"pm.test(\"error should be present\", function(){",
									"    pm.expect(json.fields.quantity[0].code).to.equal(\"Could not reserve the correct amount of tickets\");",
									"});",
									""
								],
								"type": "text/javascript"
							}
						}
					],
					"request": {
						"auth": {
							"type": "bearer",
							"bearer": [
								{
									"key": "token",
									"value": "{{user_token}}",
									"type": "string"
								}
							]
						},
						"method": "POST",
						"header": [
							{
								"key": "Content-Type",
								"value": "application/json"
							}
						],
						"body": {
							"mode": "raw",
							"raw": "{\n\"items\": [{\n\"ticket_type_id\": \"{{last_ticket_type_id}}\",\n\"redemption_code\": \"{{last_redemption_code}}\",\n\"quantity\":31\n}]}"
						},
						"url": {
							"raw": "http://{{server}}/cart",
							"protocol": "http",
							"host": [
								"{{server}}"
							],
							"path": [
								"cart"
							]
						}
					},
					"response": []
				}
			]
		},
		{
			"name": "Buy Tickets",
			"item": [
				{
					"name": "User - search for event",
					"event": [
						{
							"listen": "test",
							"script": {
								"id": "f40a2996-aa1a-4be7-925f-1e55828eb494",
								"type": "text/javascript",
								"exec": [
									"pm.test(\"should be 200\", function() {",
									"    pm.response.to.have.status(200);",
									"})",
									""
								]
							}
						}
					],
					"request": {
						"method": "GET",
						"header": [],
						"body": {
							"mode": "raw",
							"raw": ""
						},
						"url": {
							"raw": "http://{{server}}/events",
							"protocol": "http",
							"host": [
								"{{server}}"
							],
							"path": [
								"events"
							]
						}
					},
					"response": []
				},
				{
					"name": "User - view event tickets",
					"event": [
						{
							"listen": "test",
							"script": {
								"id": "f40a2996-aa1a-4be7-925f-1e55828eb494",
								"exec": [
									"pm.test(\"should be 200\", function() {",
									"    pm.response.to.have.status(200);",
									"});",
									"",
									"let r = JSON.parse(responseBody);",
									"",
									"pm.test(\"should return event fee_in_cents\", function(){",
									"    pm.expect(r.fee_in_cents).to.equal(100);",
									"});",
									"",
									"pm.test(\"should have correct ticket_types ticket_pricing fee_in_cents\", function(){",
									"    pm.expect(r.ticket_types[0].ticket_pricing.fee_in_cents).to.equal(10);",
									"});"
								],
								"type": "text/javascript"
							}
						}
					],
					"request": {
						"method": "GET",
						"header": [],
						"body": {
							"mode": "raw",
							"raw": ""
						},
						"url": {
							"raw": "http://{{server}}/events/{{last_event_id}}",
							"protocol": "http",
							"host": [
								"{{server}}"
							],
							"path": [
								"events",
								"{{last_event_id}}"
							]
						}
					},
					"response": []
				},
				{
					"name": "User - register without optional fields",
					"event": [
						{
							"listen": "test",
							"script": {
								"id": "3e16f515-b7c5-4312-b241-2d72c62323f0",
								"exec": [
									"pm.test(\"should be 201\", function() {",
									"    pm.response.to.have.status(201);",
									"})",
									""
								],
								"type": "text/javascript"
							}
						},
						{
							"listen": "prerequest",
							"script": {
								"id": "9c70409f-473d-4a08-94e7-b32f606b85a7",
								"exec": [
									"",
									"pm.environment.set(\"last_email\", \"mike\" + (new Date()).getTime() + \"@tari.com\");"
								],
								"type": "text/javascript"
							}
						}
					],
					"request": {
						"method": "POST",
						"header": [
							{
								"key": "Content-Type",
								"value": "application/json"
							}
						],
						"body": {
							"mode": "raw",
							"raw": "{\n\t\"email\":\"noname{{$timestamp}}@localhost\",\n\t\"password\": \"itsasecret\"\n}"
						},
						"url": {
							"raw": "http://{{server}}/users/register",
							"protocol": "http",
							"host": [
								"{{server}}"
							],
							"path": [
								"users",
								"register"
							]
						}
					},
					"response": []
				},
				{
					"name": "User - register",
					"event": [
						{
							"listen": "test",
							"script": {
								"id": "3e16f515-b7c5-4312-b241-2d72c62323f0",
								"type": "text/javascript",
								"exec": [
									"pm.test(\"should be 201\", function() {",
									"    pm.response.to.have.status(201);",
									"})",
									""
								]
							}
						},
						{
							"listen": "prerequest",
							"script": {
								"id": "9c70409f-473d-4a08-94e7-b32f606b85a7",
								"type": "text/javascript",
								"exec": [
									"",
									"pm.environment.set(\"last_email\", \"mike\" + (new Date()).getTime() + \"@tari.com\");"
								]
							}
						}
					],
					"request": {
						"method": "POST",
						"header": [
							{
								"key": "Content-Type",
								"value": "application/json"
							}
						],
						"body": {
							"mode": "raw",
							"raw": "{\n\t\"first_name\":\"Mike\",\n\t\"last_name\":\"Surname\",\n\t\"email\":\"{{last_email}}\",\n\t\"phone\":\"555\",\n\t\"password\": \"itsasecret\"\n}"
						},
						"url": {
							"raw": "http://{{server}}/users/register",
							"protocol": "http",
							"host": [
								"{{server}}"
							],
							"path": [
								"users",
								"register"
							]
						}
					},
					"response": []
				},
				{
					"name": "User - register and login",
					"event": [
						{
							"listen": "test",
							"script": {
								"id": "3e16f515-b7c5-4312-b241-2d72c62323f0",
								"exec": [
									"pm.test(\"should be 201\", function() {",
									"    pm.response.to.have.status(201);",
									"})",
									"pm.test(\"should have token response\", function() {",
									"\tlet json = JSON.parse(responseBody);",
									"\tpm.expect(json).to.have.property(\"access_token\");",
									"\tpm.expect(json).to.have.property(\"refresh_token\");",
									"});"
								],
								"type": "text/javascript"
							}
						},
						{
							"listen": "prerequest",
							"script": {
								"id": "9c70409f-473d-4a08-94e7-b32f606b85a7",
								"exec": [
									"",
									"pm.environment.set(\"last_email\", \"mike\" + (new Date()).getTime() + \"@tari.com\");"
								],
								"type": "text/javascript"
							}
						}
					],
					"request": {
						"method": "POST",
						"header": [
							{
								"key": "Content-Type",
								"value": "application/json"
							}
						],
						"body": {
							"mode": "raw",
							"raw": "{\n\t\"first_name\":\"Mike\",\n\t\"last_name\":\"Surname\",\n\t\"email\":\"{{last_email}}\",\n\t\"phone\":\"555\",\n\t\"password\": \"itsasecret\"\n}"
						},
						"url": {
							"raw": "http://{{server}}/users",
							"protocol": "http",
							"host": [
								"{{server}}"
							],
							"path": [
								"users"
							]
						}
					},
					"response": []
				},
				{
					"name": "User - login",
					"event": [
						{
							"listen": "test",
							"script": {
								"id": "d3677e01-0ed8-4cd2-9673-0e6dacae9a53",
								"exec": [
									"pm.test(\"should be 200\", function() {",
									"    pm.response.to.have.status(200);",
									"})",
									"",
									"let json = JSON.parse(responseBody);",
									"",
									"pm.environment.set(\"user_token\", json.access_token);",
									""
								],
								"type": "text/javascript"
							}
						}
					],
					"request": {
						"auth": {
							"type": "noauth"
						},
						"method": "POST",
						"header": [
							{
								"key": "Content-Type",
								"value": "application/json"
							}
						],
						"body": {
							"mode": "raw",
							"raw": "{\n\t\"email\":\"{{last_email}}\", \"password\":\"itsasecret\"\n}"
						},
						"url": {
							"raw": "http://{{server}}/auth/token",
							"protocol": "http",
							"host": [
								"{{server}}"
							],
							"path": [
								"auth",
								"token"
							]
						}
					},
					"response": []
				},
				{
					"name": "User - add to cart GA and VIP",
					"event": [
						{
							"listen": "test",
							"script": {
								"id": "aadca825-5dbc-4d09-8fb8-6b9d7cbe9350",
								"exec": [
									"pm.test(\"should be 200\", function() {",
									"    pm.response.to.have.status(200);",
									"})",
									"",
									"let json = JSON.parse(responseBody);",
									"",
									"pm.environment.set(\"last_cart_id\", json.cart_id);",
									"",
									"pm.test(\"tickets should be present\", function(){",
									"    pm.expect(json.items.length).to.equal(5);",
									"    ",
									"    // these are tested properly in later calls",
									"   ",
									"});",
									"",
									"pm.test(\"total should be correct\", function() {",
									"    pm.expect(json.total_in_cents).to.equal(27190);",
									"})",
									""
								],
								"type": "text/javascript"
							}
						}
					],
					"request": {
						"auth": {
							"type": "bearer",
							"bearer": [
								{
									"key": "token",
									"value": "{{user_token}}",
									"type": "string"
								}
							]
						},
						"method": "PUT",
						"header": [
							{
								"key": "Content-Type",
								"value": "application/json"
							}
						],
						"body": {
							"mode": "raw",
							"raw": "{\n\"items\": [{\n\"ticket_type_id\": \"{{ga_ticket_type_id}}\",\n\"quantity\":2\n}, {\n\"ticket_type_id\": \"{{vip_ticket_type_id}}\",\n\"quantity\":7\n}]}"
						},
						"url": {
							"raw": "http://{{server}}/cart",
							"protocol": "http",
							"host": [
								"{{server}}"
							],
							"path": [
								"cart"
							]
						}
					},
					"response": []
				},
				{
					"name": "User - replace cart",
					"event": [
						{
							"listen": "test",
							"script": {
								"id": "aadca825-5dbc-4d09-8fb8-6b9d7cbe9350",
								"exec": [
									"pm.test(\"should be 200\", function() {",
									"    pm.response.to.have.status(200);",
									"})",
									"",
									"let json = JSON.parse(responseBody);",
									"",
									"pm.environment.set(\"last_cart_id\", json.cart_id);",
									"",
									"pm.test(\"tickets should be present\", function(){",
									"    pm.expect(json.items[0].item_type).to.equal(\"Tickets\");",
									"    pm.expect(json.items[0].quantity).to.equal(2);",
									"    pm.expect(json.items[0].unit_price_in_cents).to.equal(3000);",
									"    ",
									"    pm.environment.set(\"last_ticket_pricing_id\", json.items[0].ticket_pricing_id);",
									"});",
									"",
									"pm.test(\"fees should be present\", function(){",
									"    pm.expect(json.items[1].item_type).to.equal(\"PerUnitFees\");",
									"     pm.expect(json.items[1].quantity).to.equal(2);",
									"    pm.expect(json.items[1].unit_price_in_cents).to.equal(10);",
									"});",
									"",
									"pm.test(\"fees should be present\", function(){",
									"    pm.expect(json.items[2].item_type).to.equal(\"EventFees\");",
									"    ",
									"    pm.expect(json.items[2].unit_price_in_cents).to.equal(100);",
									"});",
									"",
									"pm.test(\"total should be correct\", function() {",
									"    pm.expect(json.total_in_cents).to.equal(6120);",
									"})",
									""
								],
								"type": "text/javascript"
							}
						}
					],
					"request": {
						"auth": {
							"type": "bearer",
							"bearer": [
								{
									"key": "token",
									"value": "{{user_token}}",
									"type": "string"
								}
							]
						},
						"method": "PUT",
						"header": [
							{
								"key": "Content-Type",
								"value": "application/json"
							}
						],
						"body": {
							"mode": "raw",
							"raw": "{\n\"items\": [{\n\"ticket_type_id\": \"{{vip_ticket_type_id}}\",\n\"quantity\":2\n}]}"
						},
						"url": {
							"raw": "http://{{server}}/cart",
							"protocol": "http",
							"host": [
								"{{server}}"
							],
							"path": [
								"cart"
							]
						}
					},
					"response": []
				},
				{
					"name": "User - replace cart",
					"event": [
						{
							"listen": "test",
							"script": {
								"id": "aadca825-5dbc-4d09-8fb8-6b9d7cbe9350",
								"exec": [
									"pm.test(\"should be 200\", function() {",
									"    pm.response.to.have.status(200);",
									"})",
									"",
									"let json = JSON.parse(responseBody);",
									"",
									"pm.environment.set(\"last_cart_id\", json.cart_id);",
									"",
									"pm.test(\"tickets should be present\", function(){",
									"    pm.expect(json.items[0].item_type).to.equal(\"Tickets\");",
									"    pm.expect(json.items[0].quantity).to.equal(20);",
									"    pm.expect(json.items[0].unit_price_in_cents).to.equal(3000);",
									"    ",
									"    pm.expect(json.items[0].ticket_type_id).to.equal(pm.environment.get(\"ga_ticket_type_id\"));",
									"});",
									"",
									"pm.test(\"fees should be present\", function(){",
									"    pm.expect(json.items[1].item_type).to.equal(\"PerUnitFees\");",
									"     pm.expect(json.items[1].quantity).to.equal(20);",
									"    pm.expect(json.items[1].unit_price_in_cents).to.equal(10);",
									"});",
									"",
									"pm.test(\"fees should be present\", function(){",
									"    pm.expect(json.items[2].item_type).to.equal(\"EventFees\");",
									"    ",
									"    pm.expect(json.items[2].unit_price_in_cents).to.equal(100);",
									"});",
									"",
									"pm.test(\"total should be correct\", function() {",
									"    pm.expect(json.total_in_cents).to.equal(60300);",
									"})",
									""
								],
								"type": "text/javascript"
							}
						}
					],
					"request": {
						"auth": {
							"type": "bearer",
							"bearer": [
								{
									"key": "token",
									"value": "{{user_token}}",
									"type": "string"
								}
							]
						},
						"method": "PUT",
						"header": [
							{
								"key": "Content-Type",
								"value": "application/json"
							}
						],
						"body": {
							"mode": "raw",
							"raw": "{\n\"items\": [{\n\"ticket_type_id\": \"{{ga_ticket_type_id}}\",\n\"quantity\":20\n}]}"
						},
						"url": {
							"raw": "http://{{server}}/cart",
							"protocol": "http",
							"host": [
								"{{server}}"
							],
							"path": [
								"cart"
							]
						}
					},
					"response": []
				},
				{
					"name": "User - clear cart",
					"event": [
						{
							"listen": "test",
							"script": {
								"id": "aadca825-5dbc-4d09-8fb8-6b9d7cbe9350",
								"exec": [
									"pm.test(\"should be 200\", function() {",
									"    pm.response.to.have.status(200);",
									"})",
									"",
									"",
									"let json = JSON.parse(responseBody);",
									"",
									"pm.test(\"tickets should not be present\", function(){",
									"    pm.expect(json.items.length).to.equal(0);",
									"    ",
									"});",
									"",
									"pm.test(\"total should be correct\", function() {",
									"    pm.expect(json.total_in_cents).to.equal(0);",
									"})",
									""
								],
								"type": "text/javascript"
							}
						}
					],
					"request": {
						"auth": {
							"type": "bearer",
							"bearer": [
								{
									"key": "token",
									"value": "{{user_token}}",
									"type": "string"
								}
							]
						},
						"method": "PUT",
						"header": [
							{
								"key": "Content-Type",
								"value": "application/json"
							}
						],
						"body": {
							"mode": "raw",
							"raw": "{\n\"items\": []\n}"
						},
						"url": {
							"raw": "http://{{server}}/cart",
							"protocol": "http",
							"host": [
								"{{server}}"
							],
							"path": [
								"cart"
							]
						}
					},
					"response": []
				},
				{
					"name": "User - add to cart",
					"event": [
						{
							"listen": "test",
							"script": {
								"id": "aadca825-5dbc-4d09-8fb8-6b9d7cbe9350",
								"exec": [
									"pm.test(\"should be 200\", function() {",
									"    pm.response.to.have.status(200);",
									"})",
									"",
									"let json = JSON.parse(responseBody);",
									"",
									"pm.environment.set(\"last_cart_id\", json.cart_id);",
									"",
									"pm.test(\"tickets should be present\", function(){",
									"    pm.expect(json.items[0].item_type).to.equal(\"Tickets\");",
									"    pm.expect(json.items[0].quantity).to.equal(2);",
									"    pm.expect(json.items[0].unit_price_in_cents).to.equal(3000);",
									"    ",
									"    pm.environment.set(\"last_ticket_pricing_id\", json.items[0].ticket_pricing_id);",
									"});",
									"",
									"pm.test(\"fees should be present\", function(){",
									"    pm.expect(json.items[1].item_type).to.equal(\"PerUnitFees\");",
									"     pm.expect(json.items[1].quantity).to.equal(2);",
									"    pm.expect(json.items[1].unit_price_in_cents).to.equal(10);",
									"});",
									"",
									"pm.test(\"fees should be present\", function(){",
									"    pm.expect(json.items[2].item_type).to.equal(\"EventFees\");",
									"    ",
									"    pm.expect(json.items[2].unit_price_in_cents).to.equal(100);",
									"});",
									"",
									"pm.test(\"total should be correct\", function() {",
									"    pm.expect(json.total_in_cents).to.equal(6120);",
									"})",
									""
								],
								"type": "text/javascript"
							}
						}
					],
					"request": {
						"auth": {
							"type": "bearer",
							"bearer": [
								{
									"key": "token",
									"value": "{{user_token}}",
									"type": "string"
								}
							]
						},
						"method": "POST",
						"header": [
							{
								"key": "Content-Type",
								"value": "application/json"
							}
						],
						"body": {
							"mode": "raw",
							"raw": "{\n\"items\": [{\n\"ticket_type_id\": \"{{last_ticket_type_id}}\",\n\"quantity\":2\n}]}"
						},
						"url": {
							"raw": "http://{{server}}/cart",
							"protocol": "http",
							"host": [
								"{{server}}"
							],
							"path": [
								"cart"
							]
						}
					},
					"response": []
				},
				{
					"name": "User - add more than limit to cart",
					"event": [
						{
							"listen": "test",
							"script": {
								"id": "aadca825-5dbc-4d09-8fb8-6b9d7cbe9350",
								"exec": [
									"pm.test(\"should be 422\", function() {",
									"    pm.response.to.have.status(422);",
									"})"
								],
								"type": "text/javascript"
							}
						}
					],
					"request": {
						"auth": {
							"type": "bearer",
							"bearer": [
								{
									"key": "token",
									"value": "{{user_token}}",
									"type": "string"
								}
							]
						},
						"method": "POST",
						"header": [
							{
								"key": "Content-Type",
								"value": "application/json"
							}
						],
						"body": {
							"mode": "raw",
							"raw": "{\n\"items\": [{\n\"ticket_type_id\": \"{{last_ticket_type_id}}\",\n\"quantity\": {{ticket_limit_above_max}}\n}]}"
						},
						"url": {
							"raw": "http://{{server}}/cart",
							"protocol": "http",
							"host": [
								"{{server}}"
							],
							"path": [
								"cart"
							]
						}
					},
					"response": []
				},
				{
					"name": "User - remove all from cart",
					"event": [
						{
							"listen": "test",
							"script": {
								"id": "aadca825-5dbc-4d09-8fb8-6b9d7cbe9350",
								"exec": [
									"pm.test(\"should be 200\", function() {",
									"    pm.response.to.have.status(200);",
									"})",
									"",
									"",
									"let json = JSON.parse(responseBody);",
									"",
									"pm.test(\"tickets should not be present\", function(){",
									"    pm.expect(json.items.length).to.equal(0);",
									"});",
									"",
									"pm.test(\"total should be correct\", function() {",
									"    pm.expect(json.total_in_cents).to.equal(0);",
									"})",
									""
								],
								"type": "text/javascript"
							}
						}
					],
					"request": {
						"auth": {
							"type": "bearer",
							"bearer": [
								{
									"key": "token",
									"value": "{{user_token}}",
									"type": "string"
								}
							]
						},
						"method": "POST",
						"header": [
							{
								"key": "Content-Type",
								"value": "application/json"
							}
						],
						"body": {
							"mode": "raw",
							"raw": "{\n\"items\": [{\n\"ticket_type_id\": \"{{last_ticket_type_id}}\",\n\"quantity\":0\n}]}"
						},
						"url": {
							"raw": "http://{{server}}/cart",
							"protocol": "http",
							"host": [
								"{{server}}"
							],
							"path": [
								"cart"
							]
						}
					},
					"response": []
				},
				{
					"name": "User - add some more to cart",
					"event": [
						{
							"listen": "test",
							"script": {
								"id": "aadca825-5dbc-4d09-8fb8-6b9d7cbe9350",
								"exec": [
									"pm.test(\"should be 200\", function() {",
									"    pm.response.to.have.status(200);",
									"})",
									"",
									"let json = JSON.parse(responseBody);",
									"",
									"pm.test(\"tickets should be present\", function(){",
									"    pm.expect(json.items[0].item_type).to.equal(\"Tickets\");",
									"    pm.expect(json.items[0].quantity).to.equal(4);",
									"    pm.expect(json.items[0].unit_price_in_cents).to.equal(3000);",
									"    ",
									"    pm.environment.set(\"last_ticket_pricing_id\", json.items[0].ticket_pricing_id);",
									"});",
									"",
									"pm.test(\"fees should be present\", function(){",
									"    pm.expect(json.items[1].item_type).to.equal(\"PerUnitFees\");",
									"    pm.expect(json.items[1].quantity).to.equal(4);",
									"    pm.expect(json.items[1].unit_price_in_cents).to.equal(10);",
									"});",
									"",
									"pm.test(\"fees should be present\", function(){",
									"    pm.expect(json.items[2].item_type).to.equal(\"EventFees\");",
									"    ",
									"    pm.expect(json.items[2].unit_price_in_cents).to.equal(100);",
									"});",
									"",
									"pm.test(\"total should be correct\", function() {",
									"    pm.expect(json.total_in_cents).to.equal(12140);",
									"})",
									""
								],
								"type": "text/javascript"
							}
						}
					],
					"request": {
						"auth": {
							"type": "bearer",
							"bearer": [
								{
									"key": "token",
									"value": "{{user_token}}",
									"type": "string"
								}
							]
						},
						"method": "POST",
						"header": [
							{
								"key": "Content-Type",
								"value": "application/json"
							}
						],
						"body": {
							"mode": "raw",
							"raw": "{\n\"items\": [{\n\"ticket_type_id\": \"{{last_ticket_type_id}}\",\n\"quantity\":4\n}]}"
						},
						"url": {
							"raw": "http://{{server}}/cart",
							"protocol": "http",
							"host": [
								"{{server}}"
							],
							"path": [
								"cart"
							]
						}
					},
					"response": []
				},
				{
					"name": "User - view cart",
					"event": [
						{
							"listen": "test",
							"script": {
								"id": "069abb66-557c-4d17-855e-bfc510703605",
								"exec": [
									"pm.test(\"should be 200\", function() {",
									"    pm.response.to.have.status(200);",
									"})",
									"",
									"let json = JSON.parse(responseBody);",
									"",
									"pm.test(\"tickets should be present\", function(){",
									"    pm.expect(json.items[0].item_type).to.equal(\"Tickets\");",
									"    pm.expect(json.items[0].quantity).to.equal(4);",
									"    pm.expect(json.items[0].unit_price_in_cents).to.equal(3000);",
									"    ",
									"    pm.environment.set(\"last_ticket_pricing_id\", json.items[0].ticket_pricing_id);",
									"});",
									"",
									"pm.test(\"fees should be present\", function(){",
									"    pm.expect(json.items[1].item_type).to.equal(\"PerUnitFees\");",
									"    pm.expect(json.items[0].quantity).to.equal(4);",
									"    pm.expect(json.items[1].unit_price_in_cents).to.equal(10);",
									"});",
									"",
									"pm.test(\"fees should be present\", function(){",
									"    pm.expect(json.items[2].item_type).to.equal(\"EventFees\");",
									"    ",
									"    pm.expect(json.items[2].unit_price_in_cents).to.equal(100);",
									"});",
									"",
									"pm.test(\"total should be correct\", function() {",
									"    pm.expect(json.total_in_cents).to.equal(12140);",
									"})",
									""
								],
								"type": "text/javascript"
							}
						}
					],
					"request": {
						"auth": {
							"type": "bearer",
							"bearer": [
								{
									"key": "token",
									"value": "{{user_token}}",
									"type": "string"
								}
							]
						},
						"method": "GET",
						"header": [
							{
								"key": "Content-Type",
								"value": "application/json"
							}
						],
						"body": {
							"mode": "raw",
							"raw": ""
						},
						"url": {
							"raw": "http://{{server}}/cart",
							"protocol": "http",
							"host": [
								"{{server}}"
							],
							"path": [
								"cart"
							]
						}
					},
					"response": []
				},
				{
					"name": "User - remove from cart",
					"event": [
						{
							"listen": "test",
							"script": {
								"id": "aadca825-5dbc-4d09-8fb8-6b9d7cbe9350",
								"exec": [
									"pm.test(\"should be 200\", function() {",
									"    pm.response.to.have.status(200);",
									"})",
									"",
									"",
									"let json = JSON.parse(responseBody);",
									"",
									"pm.test(\"tickets should be present\", function(){",
									"    pm.expect(json.items[0].item_type).to.equal(\"Tickets\");",
									"    pm.expect(json.items[0].quantity).to.equal(1);",
									"    pm.expect(json.items[0].unit_price_in_cents).to.equal(3000);",
									"",
									"    ",
									"});",
									"",
									"pm.test(\"fees should be present\", function(){",
									"    pm.expect(json.items[1].item_type).to.equal(\"PerUnitFees\");",
									"    pm.expect(json.items[0].quantity).to.equal(1);",
									"    pm.expect(json.items[1].unit_price_in_cents).to.equal(10);",
									"});",
									"",
									"pm.test(\"fees should be present\", function(){",
									"    pm.expect(json.items[2].item_type).to.equal(\"EventFees\");",
									"    ",
									"    pm.expect(json.items[2].unit_price_in_cents).to.equal(100);",
									"});",
									"",
									"pm.test(\"total should be correct\", function() {",
									"    pm.expect(json.total_in_cents).to.equal(3110);",
									"})",
									""
								],
								"type": "text/javascript"
							}
						}
					],
					"request": {
						"auth": {
							"type": "bearer",
							"bearer": [
								{
									"key": "token",
									"value": "{{user_token}}",
									"type": "string"
								}
							]
						},
						"method": "POST",
						"header": [
							{
								"key": "Content-Type",
								"value": "application/json"
							}
						],
						"body": {
							"mode": "raw",
							"raw": "{\n\"items\": [{\n\"ticket_type_id\": \"{{last_ticket_type_id}}\",\n\"quantity\":1\n}]}"
						},
						"url": {
							"raw": "http://{{server}}/cart",
							"protocol": "http",
							"host": [
								"{{server}}"
							],
							"path": [
								"cart"
							]
						}
					},
					"response": []
				},
				{
					"name": "User - view cart",
					"event": [
						{
							"listen": "test",
							"script": {
								"id": "069abb66-557c-4d17-855e-bfc510703605",
								"exec": [
									"pm.test(\"should be 200\", function() {",
									"    pm.response.to.have.status(200);",
									"})",
									"",
									"let json = JSON.parse(responseBody);",
									"",
									"",
									"pm.test(\"tickets should be present\", function(){",
									"    pm.expect(json.items[0].item_type).to.equal(\"Tickets\");",
									"    pm.expect(json.items[0].quantity).to.equal(1);",
									"    pm.expect(json.items[0].unit_price_in_cents).to.equal(3000);",
									"",
									"    ",
									"});",
									"",
									"pm.test(\"fees should be present\", function(){",
									"    pm.expect(json.items[1].item_type).to.equal(\"PerUnitFees\");",
									"    pm.expect(json.items[0].quantity).to.equal(1);",
									"    pm.expect(json.items[1].unit_price_in_cents).to.equal(10);",
									"});",
									"",
									"pm.test(\"fees should be present\", function(){",
									"    pm.expect(json.items[2].item_type).to.equal(\"EventFees\");",
									"    ",
									"    pm.expect(json.items[2].unit_price_in_cents).to.equal(100);",
									"});",
									"",
									"pm.test(\"total should be correct\", function() {",
									"    pm.expect(json.total_in_cents).to.equal(3110);",
									"})",
									""
								],
								"type": "text/javascript"
							}
						}
					],
					"request": {
						"auth": {
							"type": "bearer",
							"bearer": [
								{
									"key": "token",
									"value": "{{user_token}}",
									"type": "string"
								}
							]
						},
						"method": "GET",
						"header": [
							{
								"key": "Content-Type",
								"value": "application/json"
							}
						],
						"body": {
							"mode": "raw",
							"raw": ""
						},
						"url": {
							"raw": "http://{{server}}/cart",
							"protocol": "http",
							"host": [
								"{{server}}"
							],
							"path": [
								"cart"
							]
						}
					},
					"response": []
				},
				{
					"name": "Do STRIPE form post",
					"event": [
						{
							"listen": "test",
							"script": {
								"id": "bf1ae8f4-683d-4b15-8362-773405313887",
								"type": "text/javascript",
								"exec": [
									"pm.test(\"should be 200\", function() {",
									"    pm.response.to.have.status(200);",
									"})",
									"",
									"let json = JSON.parse(responseBody);",
									"pm.environment.set(\"last_credit_card_token\", json.id);"
								]
							}
						}
					],
					"request": {
						"method": "POST",
						"header": [
							{
								"key": "origin",
								"value": "https://checkout.stripe.com"
							},
							{
								"key": "accept-encoding",
								"value": "gzip, deflate, br"
							},
							{
								"key": "accept-language",
								"value": "en-GB"
							},
							{
								"key": "user-agent",
								"value": "Mozilla/5.0 (Macintosh; Intel Mac OS X 10_13_6) AppleWebKit/537.36 (KHTML, like Gecko) Chrome/68.0.3440.106 Safari/537.36"
							},
							{
								"key": "content-type",
								"value": "application/x-www-form-urlencoded"
							},
							{
								"key": "accept",
								"value": "application/json"
							},
							{
								"key": "referer",
								"value": "https://checkout.stripe.com/m/v3/index-f925604dd4aa6c77a2d874f2507bf975.html?distinct_id=84c5f1db-c2d7-f3f1-1c85-7eca6a669c36"
							},
							{
								"key": "authority",
								"value": "api.stripe.com"
							}
						],
						"body": {
							"mode": "urlencoded",
							"urlencoded": [
								{
									"key": "email",
									"value": "test%40test.com",
									"type": "text"
								},
								{
									"key": "validation_type",
									"value": "card",
									"type": "text"
								},
								{
									"key": "payment_user_agent",
									"value": "Stripe+Checkout+v3+checkout-manhattan+(stripe.js%2Fe64eb2a)",
									"type": "text",
									"disabled": true
								},
								{
									"key": "referrer",
									"value": "https%3A%2F%2Fstripe.com%2Fdocs%2Fquickstart",
									"type": "text"
								},
								{
									"key": "card[number]",
									"value": "4242424242424242",
									"type": "text"
								},
								{
									"key": "card[exp_month]",
									"value": "12",
									"type": "text"
								},
								{
									"key": "card[exp_year]",
									"value": "19",
									"type": "text"
								},
								{
									"key": "card[cvc]",
									"value": "001",
									"type": "text"
								},
								{
									"key": "card[name]",
									"value": "test%40test.com",
									"type": "text"
								},
								{
									"key": "time_on_page",
									"value": "51111",
									"type": "text",
									"disabled": true
								},
								{
									"key": "guid",
									"value": "3018e293-d38a-400a-a476-c10c6c52bc25",
									"type": "text",
									"disabled": true
								},
								{
									"key": "muid",
									"value": "f43260bf-02c5-4e56-a691-8b1083a9f910",
									"type": "text",
									"disabled": true
								},
								{
									"key": "sid",
									"value": "157d6b7b-b4bd-4628-a78c-df66c576f2e5",
									"type": "text",
									"disabled": true
								},
								{
									"key": "key",
									"value": "pk_test_nJGSQo5LQ7i8h8OkEjYeCqVc",
									"type": "text"
								}
							]
						},
						"url": {
							"raw": "https://api.stripe.com/v1/tokens",
							"protocol": "https",
							"host": [
								"api",
								"stripe",
								"com"
							],
							"path": [
								"v1",
								"tokens"
							]
						},
						"description": "Generated from a curl request: \ncurl 'https://api.stripe.com/v1/tokens' -H 'origin: https://checkout.stripe.com' -H 'accept-encoding: gzip, deflate, br' -H 'accept-language: en-GB' -H 'user-agent: Mozilla/5.0 (Macintosh; Intel Mac OS X 10_13_6) AppleWebKit/537.36 (KHTML, like Gecko) Chrome/68.0.3440.106 Safari/537.36' -H 'content-type: application/x-www-form-urlencoded' -H 'accept: application/json' -H 'referer: https://checkout.stripe.com/m/v3/index-f925604dd4aa6c77a2d874f2507bf975.html?distinct_id=84c5f1db-c2d7-f3f1-1c85-7eca6a669c36' -H 'authority: api.stripe.com' --data 'email=test%40test.com&validation_type=card&payment_user_agent=Stripe+Checkout+v3+checkout-manhattan+(stripe.js%2Fe64eb2a)&referrer=https%3A%2F%2Fstripe.com%2Fdocs%2Fquickstart&card[number]=4242424242424242&card[exp_month]=12&card[exp_year]=19&card[cvc]=001&card[name]=test%40test.com&time_on_page=51111&guid=3018e293-d38a-400a-a476-c10c6c52bc25&muid=f43260bf-02c5-4e56-a691-8b1083a9f910&sid=157d6b7b-b4bd-4628-a78c-df66c576f2e5&key=pk_test_nJGSQo5LQ7i8h8OkEjYeCqVc' --compressed"
					},
					"response": []
				},
				{
					"name": "User - checkout",
					"event": [
						{
							"listen": "test",
							"script": {
								"id": "ecf814e4-aad0-4e95-9a7c-7e0f6ff4f53b",
								"exec": [
									"pm.test(\"should be 200\", function() {",
									"    pm.response.to.have.status(200);",
									"})",
									""
								],
								"type": "text/javascript"
							}
						}
					],
					"request": {
						"auth": {
							"type": "bearer",
							"bearer": [
								{
									"key": "token",
									"value": "{{user_token}}",
									"type": "string"
								}
							]
						},
						"method": "POST",
						"header": [
							{
								"key": "Content-Type",
								"value": "application/json"
							}
						],
						"body": {
							"mode": "raw",
							"raw": "{\n\t\"amount\": 12140,\n\t\"method\": {\n\t\t\"type\" : \"Card\",\n\t\t\"provider\": \"stripe\",\n\t\t\"token\" : \"{{last_credit_card_token}}\",\n\t\t\"save_payment_method\": false,\n\t\t\"set_default\": true\n\t}\n}"
						},
						"url": {
							"raw": "http://{{server}}/cart/checkout",
							"protocol": "http",
							"host": [
								"{{server}}"
							],
							"path": [
								"cart",
								"checkout"
							]
						}
					},
					"response": []
				},
				{
					"name": "User - cart should be empty",
					"event": [
						{
							"listen": "test",
							"script": {
								"id": "48bb30ba-f012-42c1-80c6-222f316c08b7",
								"type": "text/javascript",
								"exec": [
									"pm.test(\"should be 200\", function() {",
									"    pm.response.to.have.status(200);",
									"})",
									"",
									"let json = JSON.parse(responseBody);",
									"",
									"pm.test(\"should have no items\", function(){",
									"    pm.expect(json.items).to.be.undefined;",
									"   ",
									"});"
								]
							}
						}
					],
					"request": {
						"auth": {
							"type": "bearer",
							"bearer": [
								{
									"key": "token",
									"value": "{{user_token}}",
									"type": "string"
								}
							]
						},
						"method": "GET",
						"header": [
							{
								"key": "Content-Type",
								"value": "application/json"
							}
						],
						"body": {
							"mode": "raw",
							"raw": ""
						},
						"url": {
							"raw": "http://{{server}}/cart",
							"protocol": "http",
							"host": [
								"{{server}}"
							],
							"path": [
								"cart"
							]
						}
					},
					"response": []
				},
				{
					"name": "User - get tickets for event",
					"event": [
						{
							"listen": "test",
							"script": {
								"id": "6231a347-7d0d-4e52-9df5-3e0dd47eb022",
								"exec": [
									"pm.test(\"should be 200\", function() {",
									"    pm.response.to.have.status(200);",
									"})",
									"",
									"let json = JSON.parse(responseBody);",
									"",
									"pm.test(\"1 ticket should be present\", function(){",
									"    pm.expect(json.data.length).to.equal(1);",
									"});"
								],
								"type": "text/javascript"
							}
						}
					],
					"request": {
						"auth": {
							"type": "bearer",
							"bearer": [
								{
									"key": "token",
									"value": "{{user_token}}",
									"type": "string"
								}
							]
						},
						"method": "GET",
						"header": [],
						"body": {
							"mode": "raw",
							"raw": ""
						},
						"url": {
							"raw": "http://{{server}}/events/{{last_event_id}}/tickets",
							"protocol": "http",
							"host": [
								"{{server}}"
							],
							"path": [
								"events",
								"{{last_event_id}}",
								"tickets"
							]
						}
					},
					"response": []
				}
			]
		},
		{
			"name": "Buy Tickets Saved Method",
			"item": [
				{
					"name": "User - add to cart new order",
					"event": [
						{
							"listen": "test",
							"script": {
								"id": "aadca825-5dbc-4d09-8fb8-6b9d7cbe9350",
								"exec": [
									"pm.test(\"should be 200\", function() {",
									"    pm.response.to.have.status(200);",
									"})",
									"",
									"let json = JSON.parse(responseBody);",
									"",
									"pm.environment.set(\"last_cart_id\", json.cart_id);",
									"",
									"pm.test(\"tickets should be present\", function(){",
									"    pm.expect(json.items[0].item_type).to.equal(\"Tickets\");",
									"    pm.expect(json.items[0].unit_price_in_cents).to.equal(3000);",
									"});",
									"",
									"pm.test(\"fees should be present\", function(){",
									"    pm.expect(json.items[1].item_type).to.equal(\"PerUnitFees\");",
									"    pm.expect(json.items[0].quantity).to.equal(2);",
									"    pm.expect(json.items[1].unit_price_in_cents).to.equal(10);",
									"});",
									"",
									"pm.test(\"fees should be present\", function(){",
									"    pm.expect(json.items[2].item_type).to.equal(\"EventFees\");",
									"    ",
									"    pm.expect(json.items[2].unit_price_in_cents).to.equal(100);",
									"});",
									"",
									"pm.test(\"total should be correct\", function() {",
									"    pm.expect(json.total_in_cents).to.equal(6120);",
									"})",
									""
								],
								"type": "text/javascript"
							}
						}
					],
					"request": {
						"auth": {
							"type": "bearer",
							"bearer": [
								{
									"key": "token",
									"value": "{{user_token}}",
									"type": "string"
								}
							]
						},
						"method": "POST",
						"header": [
							{
								"key": "Content-Type",
								"value": "application/json"
							}
						],
						"body": {
							"mode": "raw",
							"raw": "{\n\"items\": [{\n\"ticket_type_id\": \"{{last_ticket_type_id}}\",\n\"quantity\":2\n}]}"
						},
						"url": {
							"raw": "http://{{server}}/cart",
							"protocol": "http",
							"host": [
								"{{server}}"
							],
							"path": [
								"cart"
							]
						}
					},
					"response": []
				},
				{
					"name": "User - view cart new order",
					"event": [
						{
							"listen": "test",
							"script": {
								"id": "5631a4d6-d4ae-4d22-8919-d51cdf511d27",
								"exec": [
									"pm.test(\"should be 200\", function() {",
									"    pm.response.to.have.status(200);",
									"})",
									"",
									"let json = JSON.parse(responseBody);",
									"",
									"pm.test(\"tickets should be present\", function(){",
									"    pm.expect(json.items[0].item_type).to.equal(\"Tickets\");",
									"    pm.expect(json.items[0].unit_price_in_cents).to.equal(3000);",
									"});",
									"",
									"pm.test(\"fees should be present\", function(){",
									"    pm.expect(json.items[1].item_type).to.equal(\"PerUnitFees\");",
									"    pm.expect(json.items[0].quantity).to.equal(2);",
									"    pm.expect(json.items[1].unit_price_in_cents).to.equal(10);",
									"});",
									"",
									"pm.test(\"fees should be present\", function(){",
									"    pm.expect(json.items[2].item_type).to.equal(\"EventFees\");",
									"    ",
									"    pm.expect(json.items[2].unit_price_in_cents).to.equal(100);",
									"});",
									"",
									"pm.test(\"total should be correct\", function() {",
									"    pm.expect(json.total_in_cents).to.equal(6120);",
									"})",
									""
								],
								"type": "text/javascript"
							}
						}
					],
					"request": {
						"auth": {
							"type": "bearer",
							"bearer": [
								{
									"key": "token",
									"value": "{{user_token}}",
									"type": "string"
								}
							]
						},
						"method": "GET",
						"header": [
							{
								"key": "Content-Type",
								"value": "application/json"
							}
						],
						"body": {
							"mode": "raw",
							"raw": ""
						},
						"url": {
							"raw": "http://{{server}}/cart",
							"protocol": "http",
							"host": [
								"{{server}}"
							],
							"path": [
								"cart"
							]
						}
					},
					"response": []
				},
				{
					"name": "Do STRIPE form post new order",
					"event": [
						{
							"listen": "test",
							"script": {
								"id": "bf1ae8f4-683d-4b15-8362-773405313887",
								"type": "text/javascript",
								"exec": [
									"pm.test(\"should be 200\", function() {",
									"    pm.response.to.have.status(200);",
									"})",
									"",
									"let json = JSON.parse(responseBody);",
									"pm.environment.set(\"last_credit_card_token\", json.id);"
								]
							}
						}
					],
					"request": {
						"method": "POST",
						"header": [
							{
								"key": "origin",
								"value": "https://checkout.stripe.com"
							},
							{
								"key": "accept-encoding",
								"value": "gzip, deflate, br"
							},
							{
								"key": "accept-language",
								"value": "en-GB"
							},
							{
								"key": "user-agent",
								"value": "Mozilla/5.0 (Macintosh; Intel Mac OS X 10_13_6) AppleWebKit/537.36 (KHTML, like Gecko) Chrome/68.0.3440.106 Safari/537.36"
							},
							{
								"key": "content-type",
								"value": "application/x-www-form-urlencoded"
							},
							{
								"key": "accept",
								"value": "application/json"
							},
							{
								"key": "referer",
								"value": "https://checkout.stripe.com/m/v3/index-f925604dd4aa6c77a2d874f2507bf975.html?distinct_id=84c5f1db-c2d7-f3f1-1c85-7eca6a669c36"
							},
							{
								"key": "authority",
								"value": "api.stripe.com"
							}
						],
						"body": {
							"mode": "urlencoded",
							"urlencoded": [
								{
									"key": "email",
									"value": "test%40test.com",
									"type": "text"
								},
								{
									"key": "validation_type",
									"value": "card",
									"type": "text"
								},
								{
									"key": "payment_user_agent",
									"value": "Stripe+Checkout+v3+checkout-manhattan+(stripe.js%2Fe64eb2a)",
									"type": "text",
									"disabled": true
								},
								{
									"key": "referrer",
									"value": "https%3A%2F%2Fstripe.com%2Fdocs%2Fquickstart",
									"type": "text"
								},
								{
									"key": "card[number]",
									"value": "4242424242424242",
									"type": "text"
								},
								{
									"key": "card[exp_month]",
									"value": "12",
									"type": "text"
								},
								{
									"key": "card[exp_year]",
									"value": "19",
									"type": "text"
								},
								{
									"key": "card[cvc]",
									"value": "001",
									"type": "text"
								},
								{
									"key": "card[name]",
									"value": "test%40test.com",
									"type": "text"
								},
								{
									"key": "time_on_page",
									"value": "51111",
									"type": "text",
									"disabled": true
								},
								{
									"key": "guid",
									"value": "3018e293-d38a-400a-a476-c10c6c52bc25",
									"type": "text",
									"disabled": true
								},
								{
									"key": "muid",
									"value": "f43260bf-02c5-4e56-a691-8b1083a9f910",
									"type": "text",
									"disabled": true
								},
								{
									"key": "sid",
									"value": "157d6b7b-b4bd-4628-a78c-df66c576f2e5",
									"type": "text",
									"disabled": true
								},
								{
									"key": "key",
									"value": "pk_test_nJGSQo5LQ7i8h8OkEjYeCqVc",
									"type": "text"
								}
							]
						},
						"url": {
							"raw": "https://api.stripe.com/v1/tokens",
							"protocol": "https",
							"host": [
								"api",
								"stripe",
								"com"
							],
							"path": [
								"v1",
								"tokens"
							]
						},
						"description": "Generated from a curl request: \ncurl 'https://api.stripe.com/v1/tokens' -H 'origin: https://checkout.stripe.com' -H 'accept-encoding: gzip, deflate, br' -H 'accept-language: en-GB' -H 'user-agent: Mozilla/5.0 (Macintosh; Intel Mac OS X 10_13_6) AppleWebKit/537.36 (KHTML, like Gecko) Chrome/68.0.3440.106 Safari/537.36' -H 'content-type: application/x-www-form-urlencoded' -H 'accept: application/json' -H 'referer: https://checkout.stripe.com/m/v3/index-f925604dd4aa6c77a2d874f2507bf975.html?distinct_id=84c5f1db-c2d7-f3f1-1c85-7eca6a669c36' -H 'authority: api.stripe.com' --data 'email=test%40test.com&validation_type=card&payment_user_agent=Stripe+Checkout+v3+checkout-manhattan+(stripe.js%2Fe64eb2a)&referrer=https%3A%2F%2Fstripe.com%2Fdocs%2Fquickstart&card[number]=4242424242424242&card[exp_month]=12&card[exp_year]=19&card[cvc]=001&card[name]=test%40test.com&time_on_page=51111&guid=3018e293-d38a-400a-a476-c10c6c52bc25&muid=f43260bf-02c5-4e56-a691-8b1083a9f910&sid=157d6b7b-b4bd-4628-a78c-df66c576f2e5&key=pk_test_nJGSQo5LQ7i8h8OkEjYeCqVc' --compressed"
					},
					"response": []
				},
				{
					"name": "User - checkout new order",
					"event": [
						{
							"listen": "test",
							"script": {
								"id": "ecf814e4-aad0-4e95-9a7c-7e0f6ff4f53b",
								"exec": [
									"pm.test(\"should be 200\", function() {",
									"    pm.response.to.have.status(200);",
									"})",
									""
								],
								"type": "text/javascript"
							}
						}
					],
					"request": {
						"auth": {
							"type": "bearer",
							"bearer": [
								{
									"key": "token",
									"value": "{{user_token}}",
									"type": "string"
								}
							]
						},
						"method": "POST",
						"header": [
							{
								"key": "Content-Type",
								"value": "application/json"
							}
						],
						"body": {
							"mode": "raw",
							"raw": "{\n\t\"amount\": 6120,\n\t\"method\": {\n\t\t\"type\" : \"Card\",\n\t\t\"provider\": \"stripe\",\n\t\t\"token\" : \"{{last_credit_card_token}}\",\n\t\t\"save_payment_method\": true,\n\t\t\"set_default\": true\n\t}\n}"
						},
						"url": {
							"raw": "http://{{server}}/cart/checkout",
							"protocol": "http",
							"host": [
								"{{server}}"
							],
							"path": [
								"cart",
								"checkout"
							]
						}
					},
					"response": []
				},
				{
					"name": "User - check saved methods",
					"event": [
						{
							"listen": "test",
							"script": {
								"id": "48bb30ba-f012-42c1-80c6-222f316c08b7",
								"exec": [
									"pm.test(\"should be 200\", function() {",
									"    pm.response.to.have.status(200);",
									"})",
									"",
									"let json = JSON.parse(responseBody);",
									"",
									"pm.test(\"should have stripe saved\", function(){",
									"    pm.expect(json[0].name).to.be.equal(\"stripe\");",
									"   ",
									"});"
								],
								"type": "text/javascript"
							}
						}
					],
					"request": {
						"auth": {
							"type": "bearer",
							"bearer": [
								{
									"key": "token",
									"value": "{{user_token}}",
									"type": "string"
								}
							]
						},
						"method": "GET",
						"header": [
							{
								"key": "Content-Type",
								"value": "application/json"
							}
						],
						"body": {
							"mode": "raw",
							"raw": ""
						},
						"url": {
							"raw": "http://{{server}}/payment_methods",
							"protocol": "http",
							"host": [
								"{{server}}"
							],
							"path": [
								"payment_methods"
							]
						}
					},
					"response": []
				},
				{
					"name": "User - cart should be empty new order",
					"event": [
						{
							"listen": "test",
							"script": {
								"id": "48bb30ba-f012-42c1-80c6-222f316c08b7",
								"type": "text/javascript",
								"exec": [
									"pm.test(\"should be 200\", function() {",
									"    pm.response.to.have.status(200);",
									"})",
									"",
									"let json = JSON.parse(responseBody);",
									"",
									"pm.test(\"should have no items\", function(){",
									"    pm.expect(json.items).to.be.undefined;",
									"   ",
									"});"
								]
							}
						}
					],
					"request": {
						"auth": {
							"type": "bearer",
							"bearer": [
								{
									"key": "token",
									"value": "{{user_token}}",
									"type": "string"
								}
							]
						},
						"method": "GET",
						"header": [
							{
								"key": "Content-Type",
								"value": "application/json"
							}
						],
						"body": {
							"mode": "raw",
							"raw": ""
						},
						"url": {
							"raw": "http://{{server}}/cart",
							"protocol": "http",
							"host": [
								"{{server}}"
							],
							"path": [
								"cart"
							]
						}
					},
					"response": []
				},
				{
					"name": "User - get tickets for event new order",
					"event": [
						{
							"listen": "test",
							"script": {
								"id": "6231a347-7d0d-4e52-9df5-3e0dd47eb022",
								"exec": [
									"pm.test(\"should be 200\", function() {",
									"    pm.response.to.have.status(200);",
									"})",
									"",
									"let json = JSON.parse(responseBody);",
									"",
									"pm.test(\"tickets should be present\", function(){",
									"    pm.expect(json.data.length).to.equal(3);",
									"});"
								],
								"type": "text/javascript"
							}
						}
					],
					"request": {
						"auth": {
							"type": "bearer",
							"bearer": [
								{
									"key": "token",
									"value": "{{user_token}}",
									"type": "string"
								}
							]
						},
						"method": "GET",
						"header": [],
						"body": {
							"mode": "raw",
							"raw": ""
						},
						"url": {
							"raw": "http://{{server}}/events/{{last_event_id}}/tickets",
							"protocol": "http",
							"host": [
								"{{server}}"
							],
							"path": [
								"events",
								"{{last_event_id}}",
								"tickets"
							]
						}
					},
					"response": []
				},
				{
					"name": "User - add to cart new order saved method testing",
					"event": [
						{
							"listen": "test",
							"script": {
								"id": "aadca825-5dbc-4d09-8fb8-6b9d7cbe9350",
								"exec": [
									"pm.test(\"should be 200\", function() {",
									"    pm.response.to.have.status(200);",
									"})",
									"",
									"let json = JSON.parse(responseBody);",
									"",
									"pm.environment.set(\"last_cart_id\", json.cart_id);",
									""
								],
								"type": "text/javascript"
							}
						}
					],
					"request": {
						"auth": {
							"type": "bearer",
							"bearer": [
								{
									"key": "token",
									"value": "{{user_token}}",
									"type": "string"
								}
							]
						},
						"method": "POST",
						"header": [
							{
								"key": "Content-Type",
								"value": "application/json"
							}
						],
						"body": {
							"mode": "raw",
							"raw": "{\n\"items\": [{\n\"ticket_type_id\": \"{{last_ticket_type_id}}\",\n\"quantity\":2\n}]}"
						},
						"url": {
							"raw": "http://{{server}}/cart",
							"protocol": "http",
							"host": [
								"{{server}}"
							],
							"path": [
								"cart"
							]
						}
					},
					"response": []
				},
				{
					"name": "User - view cart new order saved payment",
					"event": [
						{
							"listen": "test",
							"script": {
								"id": "5631a4d6-d4ae-4d22-8919-d51cdf511d27",
								"exec": [
									"pm.test(\"should be 200\", function() {",
									"    pm.response.to.have.status(200);",
									"})",
									"",
									"let json = JSON.parse(responseBody);",
									"",
									"pm.test(\"tickets should be present\", function(){",
									"    pm.expect(json.items[0].item_type).to.equal(\"Tickets\");",
									"    pm.expect(json.items[0].unit_price_in_cents).to.equal(3000);",
									"});",
									"",
									"pm.test(\"fees should be present\", function(){",
									"    pm.expect(json.items[1].item_type).to.equal(\"PerUnitFees\");",
									"    pm.expect(json.items[0].quantity).to.equal(2);",
									"    pm.expect(json.items[1].unit_price_in_cents).to.equal(10);",
									"});",
									"",
									"pm.test(\"fees should be present\", function(){",
									"    pm.expect(json.items[2].item_type).to.equal(\"EventFees\");",
									"    ",
									"    pm.expect(json.items[2].unit_price_in_cents).to.equal(100);",
									"});",
									"",
									"pm.test(\"total should be correct\", function() {",
									"    pm.expect(json.total_in_cents).to.equal(6120);",
									"})",
									""
								],
								"type": "text/javascript"
							}
						}
					],
					"request": {
						"auth": {
							"type": "bearer",
							"bearer": [
								{
									"key": "token",
									"value": "{{user_token}}",
									"type": "string"
								}
							]
						},
						"method": "GET",
						"header": [
							{
								"key": "Content-Type",
								"value": "application/json"
							}
						],
						"body": {
							"mode": "raw",
							"raw": ""
						},
						"url": {
							"raw": "http://{{server}}/cart",
							"protocol": "http",
							"host": [
								"{{server}}"
							],
							"path": [
								"cart"
							]
						}
					},
					"response": []
				},
				{
					"name": "User - checkout new order saved method",
					"event": [
						{
							"listen": "test",
							"script": {
								"id": "ecf814e4-aad0-4e95-9a7c-7e0f6ff4f53b",
								"exec": [
									"pm.test(\"should be 200\", function() {",
									"    pm.response.to.have.status(200);",
									"})",
									""
								],
								"type": "text/javascript"
							}
						}
					],
					"request": {
						"auth": {
							"type": "bearer",
							"bearer": [
								{
									"key": "token",
									"value": "{{user_token}}",
									"type": "string"
								}
							]
						},
						"method": "POST",
						"header": [
							{
								"key": "Content-Type",
								"value": "application/json"
							}
						],
						"body": {
							"mode": "raw",
							"raw": "{\n\t\"amount\": 6120,\n\t\"method\": {\n\t\t\"type\" : \"PaymentMethod\",\n\t\t\"provider\": \"stripe\"\n\t}\n}"
						},
						"url": {
							"raw": "http://{{server}}/cart/checkout",
							"protocol": "http",
							"host": [
								"{{server}}"
							],
							"path": [
								"cart",
								"checkout"
							]
						}
					},
					"response": []
				},
				{
					"name": "User - cart should be empty saved method",
					"event": [
						{
							"listen": "test",
							"script": {
								"id": "48bb30ba-f012-42c1-80c6-222f316c08b7",
								"type": "text/javascript",
								"exec": [
									"pm.test(\"should be 200\", function() {",
									"    pm.response.to.have.status(200);",
									"})",
									"",
									"let json = JSON.parse(responseBody);",
									"",
									"pm.test(\"should have no items\", function(){",
									"    pm.expect(json.items).to.be.undefined;",
									"   ",
									"});"
								]
							}
						}
					],
					"request": {
						"auth": {
							"type": "bearer",
							"bearer": [
								{
									"key": "token",
									"value": "{{user_token}}",
									"type": "string"
								}
							]
						},
						"method": "GET",
						"header": [
							{
								"key": "Content-Type",
								"value": "application/json"
							}
						],
						"body": {
							"mode": "raw",
							"raw": ""
						},
						"url": {
							"raw": "http://{{server}}/cart",
							"protocol": "http",
							"host": [
								"{{server}}"
							],
							"path": [
								"cart"
							]
						}
					},
					"response": []
				},
				{
					"name": "User - get tickets for event saved method",
					"event": [
						{
							"listen": "test",
							"script": {
								"id": "6231a347-7d0d-4e52-9df5-3e0dd47eb022",
								"exec": [
									"pm.test(\"should be 200\", function() {",
									"    pm.response.to.have.status(200);",
									"})",
									"",
									"let json = JSON.parse(responseBody);",
									"",
									"pm.test(\"tickets should be present\", function(){",
									"    pm.expect(json.data.length).to.equal(5);",
									"});"
								],
								"type": "text/javascript"
							}
						}
					],
					"request": {
						"auth": {
							"type": "bearer",
							"bearer": [
								{
									"key": "token",
									"value": "{{user_token}}",
									"type": "string"
								}
							]
						},
						"method": "GET",
						"header": [],
						"body": {
							"mode": "raw",
							"raw": ""
						},
						"url": {
							"raw": "http://{{server}}/events/{{last_event_id}}/tickets",
							"protocol": "http",
							"host": [
								"{{server}}"
							],
							"path": [
								"events",
								"{{last_event_id}}",
								"tickets"
							]
						}
					},
					"response": []
				},
				{
					"name": "User - add to cart new order default method",
					"event": [
						{
							"listen": "test",
							"script": {
								"id": "aadca825-5dbc-4d09-8fb8-6b9d7cbe9350",
								"exec": [
									"pm.test(\"should be 200\", function() {",
									"    pm.response.to.have.status(200);",
									"})",
									"",
									"let json = JSON.parse(responseBody);",
									"",
									"pm.environment.set(\"last_cart_id\", json.cart_id);",
									""
								],
								"type": "text/javascript"
							}
						}
					],
					"request": {
						"auth": {
							"type": "bearer",
							"bearer": [
								{
									"key": "token",
									"value": "{{user_token}}",
									"type": "string"
								}
							]
						},
						"method": "POST",
						"header": [
							{
								"key": "Content-Type",
								"value": "application/json"
							}
						],
						"body": {
							"mode": "raw",
							"raw": "{\n\"items\": [{\n\"ticket_type_id\": \"{{last_ticket_type_id}}\",\n\"quantity\":2\n}]}"
						},
						"url": {
							"raw": "http://{{server}}/cart",
							"protocol": "http",
							"host": [
								"{{server}}"
							],
							"path": [
								"cart"
							]
						}
					},
					"response": []
				},
				{
					"name": "User - view cart new order default method",
					"event": [
						{
							"listen": "test",
							"script": {
								"id": "5631a4d6-d4ae-4d22-8919-d51cdf511d27",
								"exec": [
									"pm.test(\"should be 200\", function() {",
									"    pm.response.to.have.status(200);",
									"})",
									"",
									"let json = JSON.parse(responseBody);",
									"",
									"pm.test(\"tickets should be present\", function(){",
									"    pm.expect(json.items[0].item_type).to.equal(\"Tickets\");",
									"    pm.expect(json.items[0].unit_price_in_cents).to.equal(3000);",
									"});",
									"",
									"pm.test(\"fees should be present\", function(){",
									"    pm.expect(json.items[1].item_type).to.equal(\"PerUnitFees\");",
									"    pm.expect(json.items[0].quantity).to.equal(2);",
									"    pm.expect(json.items[1].unit_price_in_cents).to.equal(10);",
									"});",
									"",
									"pm.test(\"fees should be present\", function(){",
									"    pm.expect(json.items[2].item_type).to.equal(\"EventFees\");",
									"    ",
									"    pm.expect(json.items[2].unit_price_in_cents).to.equal(100);",
									"});",
									"",
									"pm.test(\"total should be correct\", function() {",
									"    pm.expect(json.total_in_cents).to.equal(6120);",
									"})",
									""
								],
								"type": "text/javascript"
							}
						}
					],
					"request": {
						"auth": {
							"type": "bearer",
							"bearer": [
								{
									"key": "token",
									"value": "{{user_token}}",
									"type": "string"
								}
							]
						},
						"method": "GET",
						"header": [
							{
								"key": "Content-Type",
								"value": "application/json"
							}
						],
						"body": {
							"mode": "raw",
							"raw": ""
						},
						"url": {
							"raw": "http://{{server}}/cart",
							"protocol": "http",
							"host": [
								"{{server}}"
							],
							"path": [
								"cart"
							]
						}
					},
					"response": []
				},
				{
					"name": "User - checkout new order default method",
					"event": [
						{
							"listen": "test",
							"script": {
								"id": "ecf814e4-aad0-4e95-9a7c-7e0f6ff4f53b",
								"exec": [
									"pm.test(\"should be 200\", function() {",
									"    pm.response.to.have.status(200);",
									"})",
									""
								],
								"type": "text/javascript"
							}
						}
					],
					"request": {
						"auth": {
							"type": "bearer",
							"bearer": [
								{
									"key": "token",
									"value": "{{user_token}}",
									"type": "string"
								}
							]
						},
						"method": "POST",
						"header": [
							{
								"key": "Content-Type",
								"value": "application/json"
							}
						],
						"body": {
							"mode": "raw",
							"raw": "{\n\t\"amount\": 6120,\n\t\"method\": {\n\t\t\"type\" : \"PaymentMethod\"\n\t}\n}"
						},
						"url": {
							"raw": "http://{{server}}/cart/checkout",
							"protocol": "http",
							"host": [
								"{{server}}"
							],
							"path": [
								"cart",
								"checkout"
							]
						}
					},
					"response": []
				},
				{
					"name": "User - cart should be empty default method",
					"event": [
						{
							"listen": "test",
							"script": {
								"id": "48bb30ba-f012-42c1-80c6-222f316c08b7",
								"type": "text/javascript",
								"exec": [
									"pm.test(\"should be 200\", function() {",
									"    pm.response.to.have.status(200);",
									"})",
									"",
									"let json = JSON.parse(responseBody);",
									"",
									"pm.test(\"should have no items\", function(){",
									"    pm.expect(json.items).to.be.undefined;",
									"   ",
									"});"
								]
							}
						}
					],
					"request": {
						"auth": {
							"type": "bearer",
							"bearer": [
								{
									"key": "token",
									"value": "{{user_token}}",
									"type": "string"
								}
							]
						},
						"method": "GET",
						"header": [
							{
								"key": "Content-Type",
								"value": "application/json"
							}
						],
						"body": {
							"mode": "raw",
							"raw": ""
						},
						"url": {
							"raw": "http://{{server}}/cart",
							"protocol": "http",
							"host": [
								"{{server}}"
							],
							"path": [
								"cart"
							]
						}
					},
					"response": []
				},
				{
					"name": "User - get tickets for event default method",
					"event": [
						{
							"listen": "test",
							"script": {
								"id": "6231a347-7d0d-4e52-9df5-3e0dd47eb022",
								"exec": [
									"pm.test(\"should be 200\", function() {",
									"    pm.response.to.have.status(200);",
									"})",
									"",
									"let json = JSON.parse(responseBody);",
									"",
									"pm.test(\"tickets should be present\", function(){",
									"    let length = json.data.length;",
									"    pm.expect(length).to.equal(7);",
									"});"
								],
								"type": "text/javascript"
							}
						}
					],
					"request": {
						"auth": {
							"type": "bearer",
							"bearer": [
								{
									"key": "token",
									"value": "{{user_token}}",
									"type": "string"
								}
							]
						},
						"method": "GET",
						"header": [],
						"body": {
							"mode": "raw",
							"raw": ""
						},
						"url": {
							"raw": "http://{{server}}/events/{{last_event_id}}/tickets",
							"protocol": "http",
							"host": [
								"{{server}}"
							],
							"path": [
								"events",
								"{{last_event_id}}",
								"tickets"
							]
						}
					},
					"response": []
				}
			]
		},
		{
			"name": "My orders",
			"item": [
				{
					"name": "User - Current Me",
					"event": [
						{
							"listen": "test",
							"script": {
								"id": "d3677e01-0ed8-4cd2-9673-0e6dacae9a53",
								"exec": [
									"pm.test(\"should be 200\", function() {",
									"    pm.response.to.have.status(200);",
									"})",
									"",
									"let json = JSON.parse(responseBody);",
									"",
									"pm.environment.set(\"last_user_id\", json.user.id);",
									""
								],
								"type": "text/javascript"
							}
						}
					],
					"request": {
						"auth": {
							"type": "bearer",
							"bearer": [
								{
									"key": "token",
									"value": "{{user_token}}",
									"type": "string"
								}
							]
						},
						"method": "GET",
						"header": [
							{
								"key": "Content-Type",
								"value": "application/json"
							}
						],
						"body": {
							"mode": "raw",
							"raw": ""
						},
						"url": {
							"raw": "http://{{server}}/users/me",
							"protocol": "http",
							"host": [
								"{{server}}"
							],
							"path": [
								"users",
								"me"
							]
						}
					},
					"response": []
				},
				{
					"name": "User - My Orders",
					"event": [
						{
							"listen": "test",
							"script": {
								"id": "9f69f3a0-d8e6-439d-a830-1ed7453baa77",
								"exec": [
									"pm.test(\"should be 200\", function() {",
									"    pm.response.to.have.status(200);",
									"})",
									"",
									"let json = JSON.parse(responseBody);",
									"",
									"",
									"pm.test(\"tickets should be present\", function(){",
									"    pm.expect(json.data[0].items[0].item_type).to.equal(\"Tickets\");",
									"    pm.expect(json.data[0].items[0].unit_price_in_cents).to.equal(3000);",
									"});",
									"",
									"",
									"pm.environment.set(\"last_order_id\", json.data[0].id);",
									""
								],
								"type": "text/javascript"
							}
						}
					],
					"request": {
						"auth": {
							"type": "bearer",
							"bearer": [
								{
									"key": "token",
									"value": "{{user_token}}",
									"type": "string"
								}
							]
						},
						"method": "GET",
						"header": [
							{
								"key": "Content-Type",
								"value": "application/json"
							}
						],
						"body": {
							"mode": "raw",
							"raw": ""
						},
						"url": {
							"raw": "http://{{server}}/orders",
							"protocol": "http",
							"host": [
								"{{server}}"
							],
							"path": [
								"orders"
							]
						}
					},
					"response": []
				},
				{
					"name": "User - Order Details",
					"event": [
						{
							"listen": "test",
							"script": {
								"id": "3a10ac6c-523b-43ac-b5d4-5bea60b5618b",
								"type": "text/javascript",
								"exec": [
									"pm.test(\"should be 200\", function() {",
									"    pm.response.to.have.status(200);",
									"})",
									"",
									"let json = JSON.parse(responseBody);",
									"",
									"",
									"pm.test(\"tickets should be present\", function(){",
									"    pm.expect(json.items[0].item_type).to.equal(\"Tickets\");",
									"    pm.expect(json.items[0].unit_price_in_cents).to.equal(3000);",
									"});"
								]
							}
						}
					],
					"request": {
						"auth": {
							"type": "bearer",
							"bearer": [
								{
									"key": "token",
									"value": "{{user_token}}",
									"type": "string"
								}
							]
						},
						"method": "GET",
						"header": [
							{
								"key": "Content-Type",
								"value": "application/json"
							}
						],
						"body": {
							"mode": "raw",
							"raw": ""
						},
						"url": {
							"raw": "http://{{server}}/orders/{{last_order_id}}",
							"protocol": "http",
							"host": [
								"{{server}}"
							],
							"path": [
								"orders",
								"{{last_order_id}}"
							]
						}
					},
					"response": []
				}
			]
		},
		{
			"name": "Transfer Tickets",
			"item": [
				{
					"name": "Via QR",
					"item": [
						{
							"name": "Ticket - Index",
							"event": [
								{
									"listen": "test",
									"script": {
										"id": "78dae9d8-c586-4bec-876e-ac1d7a55dbc9",
										"type": "text/javascript",
										"exec": [
											"pm.test(\"should be 200\", function() {",
											"    pm.response.to.have.status(200);",
											"})",
											"",
											"let json = JSON.parse(responseBody);",
											"",
											"pm.environment.set(\"ticket1_id\", json.data[0][1][0].id);",
											"pm.environment.set(\"ticket2_id\", json.data[0][1][1].id);",
											""
										]
									}
								}
							],
							"request": {
								"auth": {
									"type": "bearer",
									"bearer": [
										{
											"key": "token",
											"value": "{{user_token}}",
											"type": "string"
										}
									]
								},
								"method": "GET",
								"header": [
									{
										"key": "Content-Type",
										"value": "application/json"
									}
								],
								"body": {
									"mode": "raw",
									"raw": ""
								},
								"url": {
									"raw": "http://{{server}}/tickets?query=",
									"protocol": "http",
									"host": [
										"{{server}}"
									],
									"path": [
										"tickets"
									],
									"query": [
										{
											"key": "query",
											"value": ""
										}
									]
								}
							},
							"response": []
						},
						{
							"name": "Tickets - Authorize Transfer",
							"event": [
								{
									"listen": "test",
									"script": {
										"id": "fa09a71a-5451-49e9-a771-bf1949cc318e",
										"type": "text/javascript",
										"exec": [
											"pm.test(\"should be 200\", function() {",
											"    pm.response.to.have.status(200);",
											"})",
											"",
											"let json = JSON.parse(responseBody);",
											"",
											"pm.environment.set(\"transfer_transfer_key\", json.transfer_key);",
											"pm.environment.set(\"transfer_sender_user_id\", json.sender_user_id);",
											"pm.environment.set(\"transfer_num_tickets\", json.num_tickets);",
											"pm.environment.set(\"transfer_signature\", json.signature);"
										]
									}
								}
							],
							"request": {
								"auth": {
									"type": "bearer",
									"bearer": [
										{
											"key": "token",
											"value": "{{user_token}}",
											"type": "string"
										}
									]
								},
								"method": "POST",
								"header": [
									{
										"key": "Content-Type",
										"value": "application/json"
									}
								],
								"body": {
									"mode": "raw",
									"raw": "{\n\t\"ticket_ids\":[\n\t\t\"{{ticket1_id}}\",\n\t\t\"{{ticket2_id}}\"],\n\t\t\"validity_period_in_seconds\":3600\n}"
								},
								"url": {
									"raw": "http://{{server}}/tickets/transfer",
									"protocol": "http",
									"host": [
										"{{server}}"
									],
									"path": [
										"tickets",
										"transfer"
									]
								}
							},
							"response": []
						},
						{
							"name": "User2 - register",
							"event": [
								{
									"listen": "test",
									"script": {
										"id": "3e16f515-b7c5-4312-b241-2d72c62323f0",
										"type": "text/javascript",
										"exec": [
											"pm.test(\"should be 201\", function() {",
											"    pm.response.to.have.status(201);",
											"})",
											""
										]
									}
								},
								{
									"listen": "prerequest",
									"script": {
										"id": "a7fd9d58-97c7-497f-a26c-6425e4d346b0",
										"type": "text/javascript",
										"exec": [
											"",
											"pm.environment.set(\"last_email2\", \"john\" + (new Date()).getTime() + \"@tari.com\");"
										]
									}
								}
							],
							"request": {
								"method": "POST",
								"header": [
									{
										"key": "Content-Type",
										"value": "application/json"
									}
								],
								"body": {
									"mode": "raw",
									"raw": "{\n\t\"first_name\":\"John\",\n\t\"last_name\":\"Surname\",\n\t\"email\":\"{{last_email2}}\",\n\t\"phone\":\"555\",\n\t\"password\": \"itsasecret\"\n}"
								},
								"url": {
									"raw": "http://{{server}}/users/register",
									"protocol": "http",
									"host": [
										"{{server}}"
									],
									"path": [
										"users",
										"register"
									]
								}
							},
							"response": []
						},
						{
							"name": "User2 - login",
							"event": [
								{
									"listen": "test",
									"script": {
										"id": "c88075b1-daa2-4141-a9fe-44fe68f4e7a8",
										"type": "text/javascript",
										"exec": [
											"pm.test(\"should be 200\", function() {",
											"    pm.response.to.have.status(200);",
											"})",
											"",
											"let json = JSON.parse(responseBody);",
											"",
											"pm.environment.set(\"user2_token\", json.access_token);",
											""
										]
									}
								}
							],
							"request": {
								"auth": {
									"type": "noauth"
								},
								"method": "POST",
								"header": [
									{
										"key": "Content-Type",
										"value": "application/json"
									}
								],
								"body": {
									"mode": "raw",
									"raw": "{\n\t\"email\":\"{{last_email2}}\", \"password\":\"itsasecret\"\n}"
								},
								"url": {
									"raw": "http://{{server}}/auth/token",
									"protocol": "http",
									"host": [
										"{{server}}"
									],
									"path": [
										"auth",
										"token"
									]
								}
							},
							"response": []
						},
						{
							"name": "Tickets - Receive Transfer",
							"event": [
								{
									"listen": "test",
									"script": {
										"id": "0b8fa947-f6d6-440b-8377-5bd2a5aab067",
										"type": "text/javascript",
										"exec": [
											"pm.test(\"should be 200\", function() {",
											"    pm.response.to.have.status(200);",
											"})",
											"",
											""
										]
									}
								}
							],
							"request": {
								"auth": {
									"type": "bearer",
									"bearer": [
										{
											"key": "token",
											"value": "{{user2_token}}",
											"type": "string"
										}
									]
								},
								"method": "POST",
								"header": [
									{
										"key": "Content-Type",
										"value": "application/json"
									}
								],
								"body": {
									"mode": "raw",
									"raw": "{\n    \"transfer_key\": \"{{transfer_transfer_key}}\",\n    \"sender_user_id\": \"{{transfer_sender_user_id}}\",\n    \"num_tickets\": {{transfer_num_tickets}},\n    \"signature\": \"{{transfer_signature}}\"\n}"
								},
								"url": {
									"raw": "http://{{server}}/tickets/receive",
									"protocol": "http",
									"host": [
										"{{server}}"
									],
									"path": [
										"tickets",
										"receive"
									]
								}
							},
							"response": []
						},
						{
							"name": "Tickets - Index - Should not include sent tickets",
							"event": [
								{
									"listen": "test",
									"script": {
										"id": "7e788041-0bf2-46b8-98b1-79447957b3f3",
										"type": "text/javascript",
										"exec": [
											"pm.test(\"should be 200\", function() {",
											"    pm.response.to.have.status(200);",
											"})",
											"",
											"let json = JSON.parse(responseBody);",
											"",
											"pm.test(\"should not include sent tickets\", function() {",
											"    var ticket1 = pm.environment.get(\"ticket1_id\");",
											"    var ticket2 = pm.environment.get(\"ticket2_id\");",
											"    for(var i =0;i<json.data[0][1].length;i++) {",
											"        if (json.data[0][1][i].id === ticket1 || json.data[0][1][i].id === ticket2) {",
											"            assert.fail(\"User still has ticket that was transferred\");",
											"        }",
											"    }",
											"   ",
											"})"
										]
									}
								}
							],
							"request": {
								"auth": {
									"type": "bearer",
									"bearer": [
										{
											"key": "token",
											"value": "{{user_token}}",
											"type": "string"
										}
									]
								},
								"method": "GET",
								"header": [
									{
										"key": "Content-Type",
										"value": "application/json"
									}
								],
								"body": {
									"mode": "raw",
									"raw": ""
								},
								"url": {
									"raw": "http://{{server}}/tickets?query=",
									"protocol": "http",
									"host": [
										"{{server}}"
									],
									"path": [
										"tickets"
									],
									"query": [
										{
											"key": "query",
											"value": ""
										}
									]
								}
							},
							"response": []
						}
					],
					"_postman_isSubFolder": true
				},
				{
					"name": "Via Email/SMS",
					"item": [
						{
							"name": "Ticket - Index",
							"event": [
								{
									"listen": "test",
									"script": {
										"id": "78dae9d8-c586-4bec-876e-ac1d7a55dbc9",
										"exec": [
											"pm.test(\"should be 200\", function() {",
											"    pm.response.to.have.status(200);",
											"})",
											"",
											"let json = JSON.parse(responseBody);",
											"",
											"pm.environment.set(\"ticket1_id\", json.data[0][1][0].id);",
											"pm.environment.set(\"ticket2_id\", json.data[0][1][1].id);",
											"pm.environment.set(\"ticket3_id\", json.data[0][1][2].id);",
											"pm.environment.set(\"ticket4_id\", json.data[0][1][3].id);",
											""
										],
										"type": "text/javascript"
									}
								}
							],
							"request": {
								"auth": {
									"type": "bearer",
									"bearer": [
										{
											"key": "token",
											"value": "{{user_token}}",
											"type": "string"
										}
									]
								},
								"method": "GET",
								"header": [
									{
										"key": "Content-Type",
										"value": "application/json"
									}
								],
								"body": {
									"mode": "raw",
									"raw": ""
								},
								"url": {
									"raw": "http://{{server}}/tickets?query=",
									"protocol": "http",
									"host": [
										"{{server}}"
									],
									"path": [
										"tickets"
									],
									"query": [
										{
											"key": "query",
											"value": ""
										}
									]
								}
							},
							"response": []
						},
						{
							"name": "Tickets - Authorize Transfer - Email",
							"event": [
								{
									"listen": "test",
									"script": {
										"id": "7a2ed9bb-ca51-4f0f-bfc5-ba78924b1833",
										"exec": [
											"pm.test(\"should be 200\", function() {",
											"    pm.response.to.have.status(200);",
											"})",
											""
										],
										"type": "text/javascript"
									}
								}
							],
							"request": {
								"auth": {
									"type": "bearer",
									"bearer": [
										{
											"key": "token",
											"value": "{{user_token}}",
											"type": "string"
										}
									]
								},
								"method": "POST",
								"header": [
									{
										"key": "Content-Type",
										"value": "application/json"
									}
								],
								"body": {
									"mode": "raw",
									"raw": "{\n\t\"ticket_ids\":[\n\t\t\"{{ticket1_id}}\",\n\t\t\"{{ticket2_id}}\"],\n\t\"email_or_phone\": \"test@test.com\"\n}"
								},
								"url": {
									"raw": "http://{{server}}/tickets/send",
									"protocol": "http",
									"host": [
										"{{server}}"
									],
									"path": [
										"tickets",
										"send"
									]
								}
							},
							"response": []
						},
						{
							"name": "Tickets - Authorize Transfer - SMS",
							"event": [
								{
									"listen": "test",
									"script": {
										"id": "7a2ed9bb-ca51-4f0f-bfc5-ba78924b1833",
										"exec": [
											"pm.test(\"should be 200\", function() {",
											"    pm.response.to.have.status(200);",
											"})",
											""
										],
										"type": "text/javascript"
									}
								}
							],
							"request": {
								"auth": {
									"type": "bearer",
									"bearer": [
										{
											"key": "token",
											"value": "{{user_token}}",
											"type": "string"
										}
									]
								},
								"method": "POST",
								"header": [
									{
										"key": "Content-Type",
										"value": "application/json"
									}
								],
								"body": {
									"mode": "raw",
									"raw": "{\n\t\"ticket_ids\":[\n\t\t\"{{ticket3_id}}\",\n\t\t\"{{ticket4_id}}\"],\n\t\"email_or_phone\": \"27725084284\"\n}"
								},
								"url": {
									"raw": "http://{{server}}/tickets/send",
									"protocol": "http",
									"host": [
										"{{server}}"
									],
									"path": [
										"tickets",
										"send"
									]
								}
							},
							"response": []
						}
					],
					"_postman_isSubFolder": true
				}
			]
		},
		{
			"name": "Redeeming",
			"item": [
				{
					"name": "Admin - Get Guest List",
					"event": [
						{
							"listen": "test",
							"script": {
								"id": "d45f9b99-03d0-43cc-9394-ec61d6f955b3",
								"exec": [
									"pm.test(\"should be 200\", function() {",
									"    pm.response.to.have.status(200);",
									"})",
									"",
									"let json = JSON.parse(responseBody);",
									"",
									"pm.test(\"7 guests should be present\", function(){",
									"    pm.expect(json.data.length).to.equal(7);",
									"    pm.environment.set(\"last_ticket_instance_id\", json.data[0].id);",
									"    pm.environment.set(\"last_ticket_instance_redeem_key\", json.data[0].redeem_key);",
									"});"
								],
								"type": "text/javascript"
							}
						}
					],
					"request": {
						"auth": {
							"type": "bearer",
							"bearer": [
								{
									"key": "token",
									"value": "{{token}}",
									"type": "string"
								}
							]
						},
						"method": "GET",
						"header": [],
						"body": {
							"mode": "raw",
							"raw": ""
						},
						"url": {
							"raw": "http://{{server}}/events/{{last_event_id}}/guests?query=",
							"protocol": "http",
							"host": [
								"{{server}}"
							],
							"path": [
								"events",
								"{{last_event_id}}",
								"guests"
							],
							"query": [
								{
									"key": "query",
									"value": ""
								}
							]
						}
					},
					"response": []
				},
				{
					"name": "Admin - Checkin Event List",
					"event": [
						{
							"listen": "test",
							"script": {
								"id": "d45f9b99-03d0-43cc-9394-ec61d6f955b3",
								"exec": [
									"pm.test(\"should be 200\", function() {",
									"    pm.response.to.have.status(200);",
									"})",
									"",
									"let json = JSON.parse(responseBody);",
									"",
									"pm.test(\"There should be 1 event that Admin can checkin\", function() {",
									"    pm.expect(json.data.length).to.equal(1);",
									"});"
								],
								"type": "text/javascript"
							}
						}
					],
					"request": {
						"auth": {
							"type": "bearer",
							"bearer": [
								{
									"key": "token",
									"value": "{{token}}",
									"type": "string"
								}
							]
						},
						"method": "GET",
						"header": [],
						"body": {
							"mode": "raw",
							"raw": ""
						},
						"url": {
							"raw": "http://{{server}}/events/checkins",
							"protocol": "http",
							"host": [
								"{{server}}"
							],
							"path": [
								"events",
								"checkins"
							]
						}
					},
					"response": []
				},
				{
					"name": "Admin - Redeem Ticket",
					"event": [
						{
							"listen": "test",
							"script": {
								"id": "d45f9b99-03d0-43cc-9394-ec61d6f955b3",
								"exec": [
									"pm.test(\"should be 200\", function() {",
									"    pm.response.to.have.status(200);",
									"})",
									"",
									"let json = JSON.parse(responseBody);",
									"pm.test(\"ID should be last_ticket_instance_id\", function() {",
									"    pm.expect(json.id).to.equal(pm.environment.get(\"last_ticket_instance_id\"));",
									"});",
									"pm.test(\"Data should be an object and not have an error key\", function() {",
									"    pm.expect(json).to.be.an('object');",
									"    pm.expect(json.hasOwnProperty(\"error\")).to.equal(false);",
									"});"
								],
								"type": "text/javascript"
							}
						}
					],
					"request": {
						"auth": {
							"type": "bearer",
							"bearer": [
								{
									"key": "token",
									"value": "{{token}}",
									"type": "string"
								}
							]
						},
						"method": "POST",
						"header": [
							{
								"key": "Content-Type",
								"name": "Content-Type",
								"value": "application/json",
								"type": "text"
							}
						],
						"body": {
							"mode": "raw",
							"raw": "{\n\t\"redeem_key\": \"{{last_ticket_instance_redeem_key}}\"\n}"
						},
						"url": {
							"raw": "http://{{server}}/events/{{last_event_id}}/redeem/{{last_ticket_instance_id}}",
							"protocol": "http",
							"host": [
								"{{server}}"
							],
							"path": [
								"events",
								"{{last_event_id}}",
								"redeem",
								"{{last_ticket_instance_id}}"
							]
						}
					},
					"response": []
				},
				{
					"name": "Admin - Redeem Duplicate Ticket Should Fail",
					"event": [
						{
							"listen": "test",
							"script": {
								"id": "d45f9b99-03d0-43cc-9394-ec61d6f955b3",
								"exec": [
									"pm.test(\"should be 409\", function() {",
									"    pm.response.to.have.status(409);",
									"})",
									"",
									"let json = JSON.parse(responseBody);",
									"pm.test(\"Response should include error key\", function() {",
									"    pm.expect(json).to.be.an(\"object\");",
									"    pm.expect(json.error).to.be.an(\"string\");",
									"});"
								],
								"type": "text/javascript"
							}
						}
					],
					"request": {
						"auth": {
							"type": "bearer",
							"bearer": [
								{
									"key": "token",
									"value": "{{token}}",
									"type": "string"
								}
							]
						},
						"method": "POST",
						"header": [
							{
								"key": "Content-Type",
								"name": "Content-Type",
								"type": "text",
								"value": "application/json"
							}
						],
						"body": {
							"mode": "raw",
							"raw": "{\n\t\"redeem_key\": \"{{last_ticket_instance_redeem_key}}\"\n}"
						},
						"url": {
							"raw": "http://{{server}}/events/{{last_event_id}}/redeem/{{last_ticket_instance_id}}",
							"protocol": "http",
							"host": [
								"{{server}}"
							],
							"path": [
								"events",
								"{{last_event_id}}",
								"redeem",
								"{{last_ticket_instance_id}}"
							]
						}
					},
					"response": []
				}
			]
		},
		{
			"name": "Box Office",
			"item": [
				{
					"name": "Box Office - Create Order",
					"event": [
						{
							"listen": "test",
							"script": {
								"id": "aadca825-5dbc-4d09-8fb8-6b9d7cbe9350",
								"exec": [
									"pm.test(\"should be 200\", function() {",
									"    pm.response.to.have.status(200);",
									"})",
									"",
									"let json = JSON.parse(responseBody);",
									"",
									"pm.environment.set(\"last_box_office_order_id\", json.id);",
									"",
									"pm.test(\"tickets should be present\", function(){",
									"    pm.expect(json.items[0].item_type).to.equal(\"Tickets\");",
									"    pm.expect(json.items[0].quantity).to.equal(2);",
									"    pm.expect(json.items[0].unit_price_in_cents).to.equal(3000);",
									"    ",
									"    ",
									"});",
									"",
									"pm.test(\"fees should be present\", function(){",
									"    pm.expect(json.items[1].item_type).to.equal(\"PerUnitFees\");",
									"     pm.expect(json.items[1].quantity).to.equal(2);",
									"    pm.expect(json.items[1].unit_price_in_cents).to.equal(10);",
									"});",
									"",
									"pm.test(\"fees should be present\", function(){",
									"    pm.expect(json.items[2].item_type).to.equal(\"EventFees\");",
									"    ",
									"    pm.expect(json.items[2].unit_price_in_cents).to.equal(100);",
									"});",
									"",
									"pm.test(\"total should be correct\", function() {",
									"    pm.expect(json.total_in_cents).to.equal(6120);",
									"})",
									""
								],
								"type": "text/javascript"
							}
						}
					],
					"request": {
						"auth": {
							"type": "bearer",
							"bearer": [
								{
									"key": "token",
									"value": "{{token}}",
									"type": "string"
								}
							]
						},
						"method": "POST",
						"header": [
							{
								"key": "Content-Type",
								"value": "application/json"
							}
						],
						"body": {
							"mode": "raw",
							"raw": "{\n\"items\": [{\n\"ticket_type_id\": \"{{last_ticket_type_id}}\",\n\"quantity\":2\n}]}"
						},
						"url": {
							"raw": "http://{{server}}/cart",
							"protocol": "http",
							"host": [
								"{{server}}"
							],
							"path": [
								"cart"
							]
						}
					},
					"response": []
				},
				{
					"name": "Box Office - Update order note",
					"event": [
						{
							"listen": "test",
							"script": {
								"id": "aadca825-5dbc-4d09-8fb8-6b9d7cbe9350",
								"exec": [
									"pm.test(\"should be 200\", function() {",
									"    pm.response.to.have.status(200);",
									"})",
									"",
									"let json = JSON.parse(responseBody);",
									"",
									"",
									"pm.test(\"Note should be updated\", function() {",
									"    pm.expect(json.note).to.equal(\"Client to collect after 5pm\");",
									"})",
									""
								],
								"type": "text/javascript"
							}
						}
					],
					"request": {
						"auth": {
							"type": "bearer",
							"bearer": [
								{
									"key": "token",
									"value": "{{token}}",
									"type": "string"
								}
							]
						},
						"method": "PATCH",
						"header": [
							{
								"key": "Content-Type",
								"value": "application/json"
							}
						],
						"body": {
							"mode": "raw",
							"raw": "{\n\n\t\"note\" : \"Client to collect after 5pm\"\n}"
						},
						"url": {
							"raw": "http://{{server}}/orders/{{last_box_office_order_id}}",
							"protocol": "http",
							"host": [
								"{{server}}"
							],
							"path": [
								"orders",
								"{{last_box_office_order_id}}"
							]
						}
					},
					"response": []
				},
				{
					"name": "Box Office - Do External Payment",
					"event": [
						{
							"listen": "test",
							"script": {
								"id": "ecf814e4-aad0-4e95-9a7c-7e0f6ff4f53b",
								"exec": [
									"pm.test(\"should be 200\", function() {",
									"    pm.response.to.have.status(200);",
									"})",
									"",
									"let json = JSON.parse(responseBody);",
									"",
									"pm.test(\"should be paid\", function() {",
									"    pm.expect(json.status).to.equal(\"Paid\");",
									"    pm.environment.set(\"last_box_office_user_id\", json.user_id);",
									"})"
								],
								"type": "text/javascript"
							}
						}
					],
					"request": {
						"auth": {
							"type": "bearer",
							"bearer": [
								{
									"key": "token",
									"value": "{{token}}",
									"type": "string"
								}
							]
						},
						"method": "POST",
						"header": [
							{
								"key": "Content-Type",
								"value": "application/json"
							}
						],
						"body": {
							"mode": "raw",
							"raw": "{\n\t\"amount\": 12140,\n\t\"method\": {\n\t\t\"type\" : \"External\",\n\t\t\"reference\": \"INV{{$timestamp}}\",\n\t\t\"first_name\" : \"Name{{$timestamp}}\",\n\t\t\"last_name\" : \"LastName{{$timestamp}}\",\n\t\t\"email\" : \"email{{$timestamp}}@test.com\",\n\t\t\"note\" : \"Tada\"\n\t}\n}"
						},
						"url": {
							"raw": "http://{{server}}/cart/checkout",
							"protocol": "http",
							"host": [
								"{{server}}"
							],
							"path": [
								"cart",
								"checkout"
							]
						}
					},
					"response": []
				},
				{
					"name": "Box Office - Show tickets for order",
					"event": [
						{
							"listen": "test",
							"script": {
								"id": "9f69f3a0-d8e6-439d-a830-1ed7453baa77",
								"exec": [
									"pm.test(\"should be 200\", function() {",
									"    pm.response.to.have.status(200);",
									"})",
									"",
									"let json = JSON.parse(responseBody);",
									"",
									"",
									"pm.test(\"tickets should be present\", function(){",
									"    pm.expect(json.length).to.equal(2);",
									"});",
									"",
									""
								],
								"type": "text/javascript"
							}
						}
					],
					"request": {
						"auth": {
							"type": "bearer",
							"bearer": [
								{
									"key": "token",
									"value": "{{token}}",
									"type": "string"
								}
							]
						},
						"method": "GET",
						"header": [
							{
								"key": "Content-Type",
								"value": "application/json"
							}
						],
						"body": {
							"mode": "raw",
							"raw": ""
						},
						"url": {
							"raw": "http://{{server}}/orders/{{last_box_office_order_id}}/tickets",
							"protocol": "http",
							"host": [
								"{{server}}"
							],
							"path": [
								"orders",
								"{{last_box_office_order_id}}",
								"tickets"
							]
						}
					},
					"response": []
				},
				{
					"name": "Box Office - Create Order (Existing User)",
					"event": [
						{
							"listen": "test",
							"script": {
								"id": "aadca825-5dbc-4d09-8fb8-6b9d7cbe9350",
								"exec": [
									"pm.test(\"should be 200\", function() {",
									"    pm.response.to.have.status(200);",
									"})",
									"",
									"let json = JSON.parse(responseBody);",
									"",
									"pm.environment.set(\"last_box_office_order_id\", json.id);",
									"",
									"pm.test(\"tickets should be present\", function(){",
									"    pm.expect(json.items[0].item_type).to.equal(\"Tickets\");",
									"    pm.expect(json.items[0].quantity).to.equal(2);",
									"    pm.expect(json.items[0].unit_price_in_cents).to.equal(3000);",
									"    ",
									"    ",
									"});",
									"",
									"pm.test(\"fees should be present\", function(){",
									"    pm.expect(json.items[1].item_type).to.equal(\"PerUnitFees\");",
									"     pm.expect(json.items[1].quantity).to.equal(2);",
									"    pm.expect(json.items[1].unit_price_in_cents).to.equal(10);",
									"});",
									"",
									"pm.test(\"fees should be present\", function(){",
									"    pm.expect(json.items[2].item_type).to.equal(\"EventFees\");",
									"    ",
									"    pm.expect(json.items[2].unit_price_in_cents).to.equal(100);",
									"});",
									"",
									"pm.test(\"total should be correct\", function() {",
									"    pm.expect(json.total_in_cents).to.equal(6120);",
									"})",
									""
								],
								"type": "text/javascript"
							}
						}
					],
					"request": {
						"auth": {
							"type": "bearer",
							"bearer": [
								{
									"key": "token",
									"value": "{{token}}",
									"type": "string"
								}
							]
						},
						"method": "POST",
						"header": [
							{
								"key": "Content-Type",
								"value": "application/json"
							}
						],
						"body": {
							"mode": "raw",
							"raw": "{\n\"items\": [{\n\"ticket_type_id\": \"{{last_ticket_type_id}}\",\n\"quantity\":2\n}]}"
						},
						"url": {
							"raw": "http://{{server}}/cart",
							"protocol": "http",
							"host": [
								"{{server}}"
							],
							"path": [
								"cart"
							]
						}
					},
					"response": []
				},
				{
					"name": "Box Office - Do External Payment (Existing User)",
					"event": [
						{
							"listen": "test",
							"script": {
								"id": "ecf814e4-aad0-4e95-9a7c-7e0f6ff4f53b",
								"exec": [
									"pm.test(\"should be 200\", function() {",
									"    pm.response.to.have.status(200);",
									"})",
									"",
									"let json = JSON.parse(responseBody);",
									"",
									"pm.test(\"should be paid\", function() {",
									"    pm.expect(json.status).to.equal(\"Paid\");",
									"    pm.environment.set(\"last_box_office_user_id\", json.user_id);",
									"})"
								],
								"type": "text/javascript"
							}
						}
					],
					"request": {
						"auth": {
							"type": "bearer",
							"bearer": [
								{
									"key": "token",
									"value": "{{token}}",
									"type": "string"
								}
							]
						},
						"method": "POST",
						"header": [
							{
								"key": "Content-Type",
								"value": "application/json"
							}
						],
						"body": {
							"mode": "raw",
							"raw": "{\n\t\"amount\": 12140,\n\t\"method\": {\n\t\t\"type\" : \"External\",\n\t\t\"reference\": \"INV{{$timestamp}}\",\n\t\t\"first_name\" : \"Name{{$timestamp}}\",\n\t\t\"last_name\" : \"LastName{{$timestamp}}\",\n\t\t\"email\" : \"{{last_email}}\",\n\t\t\"note\" : \"Tada\"\n\t}\n}"
						},
						"url": {
							"raw": "http://{{server}}/cart/checkout",
							"protocol": "http",
							"host": [
								"{{server}}"
							],
							"path": [
								"cart",
								"checkout"
							]
						}
					},
					"response": []
				},
				{
					"name": "User - My Orders (For On Behalf Of)",
					"event": [
						{
							"listen": "test",
							"script": {
								"id": "9f69f3a0-d8e6-439d-a830-1ed7453baa77",
								"exec": [
									"pm.test(\"should be 200\", function() {",
									"    pm.response.to.have.status(200);",
									"})",
									"",
									"let json = JSON.parse(responseBody);",
									"",
									"",
									"pm.test(\"tickets should be present\", function(){",
									"    pm.expect(json.data[0].items[0].item_type).to.equal(\"Tickets\");",
									"    pm.expect(json.data[0].items[0].unit_price_in_cents).to.equal(3000);",
									"});",
									"",
									"",
									"pm.test(\"box office order should be present\", function(){",
									"    let found = false;",
									"    for(let i=0;i<json.data.length;i++) {",
									"        if (json.data[i].id===pm.environment.get(\"last_box_office_order_id\")) {",
									"            found = true;",
									"        }",
									"    }",
									"    ",
									"    pm.expect(found).to.be.true;",
									"})",
									""
								],
								"type": "text/javascript"
							}
						}
					],
					"request": {
						"auth": {
							"type": "bearer",
							"bearer": [
								{
									"key": "token",
									"value": "{{user_token}}",
									"type": "string"
								}
							]
						},
						"method": "GET",
						"header": [
							{
								"key": "Content-Type",
								"value": "application/json"
							}
						],
						"body": {
							"mode": "raw",
							"raw": ""
						},
						"url": {
							"raw": "http://{{server}}/orders",
							"protocol": "http",
							"host": [
								"{{server}}"
							],
							"path": [
								"orders"
							]
						}
					},
					"response": []
				},
				{
					"name": "Box Office - Create Order over limit for single order",
					"event": [
						{
							"listen": "test",
							"script": {
								"id": "aadca825-5dbc-4d09-8fb8-6b9d7cbe9350",
								"exec": [
									"pm.test(\"should be 422\", function() {",
									"    pm.response.to.have.status(422);",
									"})",
									""
								],
								"type": "text/javascript"
							}
						}
					],
					"request": {
						"auth": {
							"type": "bearer",
							"bearer": [
								{
									"key": "token",
									"value": "{{token}}",
									"type": "string"
								}
							]
						},
						"method": "POST",
						"header": [
							{
								"key": "Content-Type",
								"value": "application/json"
							}
						],
						"body": {
							"mode": "raw",
							"raw": "{\n\"items\": [{\n\"ticket_type_id\": \"{{ga_ticket_type_id}}\",\n\"quantity\":51\n}]}"
						},
						"url": {
							"raw": "http://{{server}}/cart",
							"protocol": "http",
							"host": [
								"{{server}}"
							],
							"path": [
								"cart"
							]
						}
					},
					"response": []
				},
				{
					"name": "Box Office - Create Order that would be over limit due to previous orders if  not for on behalf of other user",
					"event": [
						{
							"listen": "test",
							"script": {
								"id": "aadca825-5dbc-4d09-8fb8-6b9d7cbe9350",
								"exec": [
									"pm.test(\"should be 200\", function() {",
									"    pm.response.to.have.status(200);",
									"})",
									""
								],
								"type": "text/javascript"
							}
						}
					],
					"request": {
						"auth": {
							"type": "bearer",
							"bearer": [
								{
									"key": "token",
									"value": "{{token}}",
									"type": "string"
								}
							]
						},
						"method": "POST",
						"header": [
							{
								"key": "Content-Type",
								"value": "application/json"
							}
						],
						"body": {
							"mode": "raw",
							"raw": "{\n\"items\": [{\n\"ticket_type_id\": \"{{ga_ticket_type_id}}\",\n\"quantity\":49\n}]}"
						},
						"url": {
							"raw": "http://{{server}}/cart",
							"protocol": "http",
							"host": [
								"{{server}}"
							],
							"path": [
								"cart"
							]
						}
					},
					"response": []
				}
			]
		},
		{
			"name": "Dashboards",
			"item": [
				{
					"name": "Admin - View Event Dashboard",
					"event": [
						{
							"listen": "test",
							"script": {
								"id": "d481afe5-174e-4720-914d-483d6b75535e",
								"exec": [
									"pm.test(\"should be 200\", function() {",
									"    pm.response.to.have.status(200);",
									"})",
									"",
									"let json = JSON.parse(responseBody);",
									"",
									""
								],
								"type": "text/javascript"
							}
						}
					],
					"request": {
						"auth": {
							"type": "bearer",
							"bearer": [
								{
									"key": "token",
									"value": "{{token}}",
									"type": "string"
								}
							]
						},
						"method": "GET",
						"header": [],
						"body": {
							"mode": "raw",
							"raw": ""
						},
						"url": {
							"raw": "http://{{server}}/events/{{last_event_id}}/dashboard",
							"protocol": "http",
							"host": [
								"{{server}}"
							],
							"path": [
								"events",
								"{{last_event_id}}",
								"dashboard"
							]
						}
					},
					"response": []
				},
				{
					"name": "Admin - View Fans Page",
					"event": [
						{
							"listen": "test",
							"script": {
								"id": "d481afe5-174e-4720-914d-483d6b75535e",
								"exec": [
									"pm.test(\"should be 200\", function() {",
									"    pm.response.to.have.status(200);",
									"})",
									"",
									"let json = JSON.parse(responseBody);",
									"",
									"pm.test(\"fans should be present\", function(){",
									"    pm.expect(json.data.length).to.equal(2);",
									"});",
									"",
									"pm.test(\"last user fan data should be present\", function(){",
									"    let user_id = pm.environment.get(\"last_user_id\");",
									"    pm.expect([json.data[0].user_id, json.data[1].user_id]).to.include(user_id);",
									"    pm.expect([json.data[0].first_name, json.data[1].first_name]).to.include(\"Mike\");",
									"    pm.expect([json.data[0].last_name, json.data[1].last_name]).to.include(\"Surname\");",
									"});"
								],
								"type": "text/javascript"
							}
						}
					],
					"request": {
						"auth": {
							"type": "bearer",
							"bearer": [
								{
									"key": "token",
									"value": "{{token}}",
									"type": "string"
								}
							]
						},
						"method": "GET",
						"header": [],
						"body": {
							"mode": "raw",
							"raw": ""
						},
						"url": {
							"raw": "http://{{server}}/organizations/{{last_org_id}}/fans?page=0&limit=10&sort=Email&dir=Asc",
							"protocol": "http",
							"host": [
								"{{server}}"
							],
							"path": [
								"organizations",
								"{{last_org_id}}",
								"fans"
							],
							"query": [
								{
									"key": "page",
									"value": "0"
								},
								{
									"key": "limit",
									"value": "10"
								},
								{
									"key": "sort",
									"value": "Email"
								},
								{
									"key": "dir",
									"value": "Asc"
								}
							]
						}
					},
					"response": []
				},
				{
					"name": "Admin - View Fan Page",
					"event": [
						{
							"listen": "test",
							"script": {
								"id": "d481afe5-174e-4720-914d-483d6b75535e",
								"exec": [
									"pm.test(\"should be 200\", function() {",
									"    pm.response.to.have.status(200);",
									"})",
									"",
									"let json = JSON.parse(responseBody);",
									"",
									"pm.test(\"user should be present\", function(){",
									"    pm.expect(json.first_name).to.equal(\"Mike\");",
									"    pm.expect(json.last_name).to.equal(\"Surname\");",
									"    pm.expect(json.facebook_linked).to.equal(false);",
									"    pm.expect(json.event_count).to.equal(1);",
									"    pm.expect(json.revenue_in_cents).to.equal(21470);",
									"    pm.expect(json.ticket_sales).to.equal(7);",
									"    pm.expect(json.thumb_profile_pic_url).to.equal(null);",
									"    pm.expect(json.cover_photo_url).to.equal(null);",
									"});"
								],
								"type": "text/javascript"
							}
						}
					],
					"request": {
						"auth": {
							"type": "bearer",
							"bearer": [
								{
									"key": "token",
									"value": "{{token}}",
									"type": "string"
								}
							]
						},
						"method": "GET",
						"header": [],
						"body": {
							"mode": "raw",
							"raw": ""
						},
						"url": {
							"raw": "http://{{server}}/organizations/{{last_org_id}}/fans/{{last_user_id}}",
							"protocol": "http",
							"host": [
								"{{server}}"
							],
							"path": [
								"organizations",
								"{{last_org_id}}",
								"fans",
								"{{last_user_id}}"
							]
						}
					},
					"response": []
				},
				{
					"name": "Admin - View Fan Page History",
					"event": [
						{
							"listen": "test",
							"script": {
								"id": "d481afe5-174e-4720-914d-483d6b75535e",
								"exec": [
									"pm.test(\"should be 200\", function() {",
									"    pm.response.to.have.status(200);",
									"})",
									"",
									"let json = JSON.parse(responseBody);",
									"",
									"pm.test(\"orders should be present\", function(){",
									"    pm.expect(json.data.length).to.equal(4);",
									"});",
									"",
									"pm.test(\"orders should have correct information\", function(){",
									"    pm.expect(json.data[0].revenue_in_cents).to.equal(6120);",
									"    pm.expect(json.data[0].event_name).to.equal(\"It's my party\");",
									"    pm.expect(json.data[0].ticket_sales).to.equal(2);",
									"    pm.expect(json.data[0].type).to.equal(\"Purchase\");",
									"    ",
									"    pm.expect(json.data[1].revenue_in_cents).to.equal(6120);",
									"    pm.expect(json.data[1].event_name).to.equal(\"It's my party\");",
									"    pm.expect(json.data[1].ticket_sales).to.equal(2);",
									"    pm.expect(json.data[1].type).to.equal(\"Purchase\");",
									"    ",
									"    pm.expect(json.data[2].revenue_in_cents).to.equal(6120);",
									"    pm.expect(json.data[2].event_name).to.equal(\"It's my party\");",
									"    pm.expect(json.data[2].ticket_sales).to.equal(2);",
									"    pm.expect(json.data[2].type).to.equal(\"Purchase\");",
									"    ",
									"    pm.expect(json.data[3].revenue_in_cents).to.equal(3110);",
									"    pm.expect(json.data[3].event_name).to.equal(\"It's my party\");",
									"    pm.expect(json.data[3].ticket_sales).to.equal(1);",
									"    pm.expect(json.data[3].type).to.equal(\"Purchase\");",
									"});",
									""
								],
								"type": "text/javascript"
							}
						}
					],
					"request": {
						"auth": {
							"type": "bearer",
							"bearer": [
								{
									"key": "token",
									"value": "{{token}}",
									"type": "string"
								}
							]
						},
						"method": "GET",
						"header": [],
						"body": {
							"mode": "raw",
							"raw": ""
						},
						"url": {
							"raw": "http://{{server}}/organizations/{{last_org_id}}/fans/{{last_user_id}}/history",
							"protocol": "http",
							"host": [
								"{{server}}"
							],
							"path": [
								"organizations",
								"{{last_org_id}}",
								"fans",
								"{{last_user_id}}",
								"history"
							]
						}
					},
					"response": []
				}
			]
		},
		{
			"name": "User Accounts",
			"item": [
				{
					"name": "User - forgot password",
					"event": [
						{
							"listen": "test",
							"script": {
								"id": "3e16f515-b7c5-4312-b241-2d72c62323f0",
								"exec": [
									"pm.test(\"should be 201\", function() {",
									"    pm.response.to.have.status(201);",
									"})",
									""
								],
								"type": "text/javascript"
							}
						},
						{
							"listen": "prerequest",
							"script": {
								"id": "9c70409f-473d-4a08-94e7-b32f606b85a7",
								"exec": [
									""
								],
								"type": "text/javascript"
							}
						}
					],
					"request": {
						"method": "POST",
						"header": [
							{
								"key": "Content-Type",
								"value": "application/json"
							}
						],
						"body": {
							"mode": "raw",
							"raw": "{\n\t\t\"email\":\"{{last_email}}\"\n}"
						},
						"url": {
							"raw": "http://{{server}}/password_reset",
							"protocol": "http",
							"host": [
								"{{server}}"
							],
							"path": [
								"password_reset"
							]
						}
					},
					"response": []
				}
			]
		},
		{
			"name": "Push Notifications",
			"item": [
				{
					"name": "User - login",
					"event": [
						{
							"listen": "test",
							"script": {
								"id": "d3677e01-0ed8-4cd2-9673-0e6dacae9a53",
								"exec": [
									"pm.test(\"should be 200\", function() {",
									"    pm.response.to.have.status(200);",
									"})",
									"",
									"let json = JSON.parse(responseBody);",
									"",
									"pm.environment.set(\"user_token\", json.access_token);",
									""
								],
								"type": "text/javascript"
							}
						}
					],
					"request": {
						"auth": {
							"type": "noauth"
						},
						"method": "POST",
						"header": [
							{
								"key": "Content-Type",
								"value": "application/json"
							}
						],
						"body": {
							"mode": "raw",
							"raw": "{\n\t\"email\":\"{{last_email}}\", \"password\":\"itsasecret\"\n}"
						},
						"url": {
							"raw": "http://{{server}}/auth/token",
							"protocol": "http",
							"host": [
								"{{server}}"
							],
							"path": [
								"auth",
								"token"
							]
						}
					},
					"response": []
				},
				{
					"name": "User - Current Me",
					"event": [
						{
							"listen": "test",
							"script": {
								"id": "d3677e01-0ed8-4cd2-9673-0e6dacae9a53",
								"exec": [
									"pm.test(\"should be 200\", function() {",
									"    pm.response.to.have.status(200);",
									"})",
									"",
									"let json = JSON.parse(responseBody);",
									"",
									"pm.environment.set(\"last_user_id\", json.user.id);",
									""
								],
								"type": "text/javascript"
							}
						}
					],
					"request": {
						"auth": {
							"type": "bearer",
							"bearer": [
								{
									"key": "token",
									"value": "{{user_token}}",
									"type": "string"
								}
							]
						},
						"method": "GET",
						"header": [
							{
								"key": "Content-Type",
								"value": "application/json"
							}
						],
						"body": {
							"mode": "raw",
							"raw": "{\n\t\"email\":\"{{last_email}}\", \"password\":\"itsasecret\"\n}"
						},
						"url": {
							"raw": "http://{{server}}/users/me",
							"protocol": "http",
							"host": [
								"{{server}}"
							],
							"path": [
								"users",
								"me"
							]
						}
					},
					"response": []
				},
				{
					"name": "User - Add Push Notification Token",
					"event": [
						{
							"listen": "test",
							"script": {
								"id": "e712cc16-4004-4316-9ea5-1ea5608d4c1a",
								"exec": [
									"pm.test(\"should be 200\", function() {",
									"    pm.response.to.have.status(200);",
									"})",
									"",
									""
								],
								"type": "text/javascript"
							}
						}
					],
					"request": {
						"auth": {
							"type": "bearer",
							"bearer": [
								{
									"key": "token",
									"value": "{{user_token}}",
									"type": "string"
								}
							]
						},
						"method": "POST",
						"header": [
							{
								"key": "Content-Type",
								"name": "Content-Type",
								"value": "application/json",
								"type": "text"
							}
						],
						"body": {
							"mode": "raw",
							"raw": "{\n\t\"token_source\": \"example_token_source\",\n    \"token\": \"example_token\"\n}"
						},
						"url": {
							"raw": "http://{{server}}/users/tokens",
							"protocol": "http",
							"host": [
								"{{server}}"
							],
							"path": [
								"users",
								"tokens"
							]
						}
					},
					"response": []
				},
				{
					"name": "User - Add 1 more Push Notification Token",
					"event": [
						{
							"listen": "test",
							"script": {
								"id": "e712cc16-4004-4316-9ea5-1ea5608d4c1a",
								"exec": [
									"pm.test(\"should be 200\", function() {",
									"    pm.response.to.have.status(200);",
									"})",
									"",
									""
								],
								"type": "text/javascript"
							}
						}
					],
					"request": {
						"auth": {
							"type": "bearer",
							"bearer": [
								{
									"key": "token",
									"value": "{{user_token}}",
									"type": "string"
								}
							]
						},
						"method": "POST",
						"header": [
							{
								"key": "Content-Type",
								"name": "Content-Type",
								"value": "application/json",
								"type": "text"
							}
						],
						"body": {
							"mode": "raw",
							"raw": "{\n\t\"token_source\": \"example_token_source\",\n    \"token\": \"example_token\"\n}"
						},
						"url": {
							"raw": "http://{{server}}/users/tokens",
							"protocol": "http",
							"host": [
								"{{server}}"
							],
							"path": [
								"users",
								"tokens"
							]
						}
					},
					"response": []
				},
				{
					"name": "User - Show Push Notification Tokens",
					"event": [
						{
							"listen": "test",
							"script": {
								"id": "8c0a835f-c1ec-4316-ba26-232f97e66de0",
								"exec": [
									"pm.test(\"should be 200\", function() {",
									"    pm.response.to.have.status(200);",
									"})",
									"",
									"let json = JSON.parse(responseBody);",
									"",
									"pm.test(\"push notification tokens should be present\", function(){",
									"    pm.expect(json.length).to.equal(2);",
									"    pm.expect(json[0].token_source).to.equal(\"example_token_source\");",
									"    pm.expect(json[0].token_source).to.equal(\"example_token_source\");",
									"    pm.expect(json[0].token).to.equal(\"example_token\");",
									"});",
									"",
									"pm.environment.set(\"last_push_notification_token_id\", json[0].id);"
								],
								"type": "text/javascript"
							}
						}
					],
					"request": {
						"auth": {
							"type": "bearer",
							"bearer": [
								{
									"key": "token",
									"value": "{{user_token}}",
									"type": "string"
								}
							]
						},
						"method": "GET",
						"header": [],
						"body": {
							"mode": "raw",
							"raw": ""
						},
						"url": {
							"raw": "http://{{server}}/users/tokens",
							"protocol": "http",
							"host": [
								"{{server}}"
							],
							"path": [
								"users",
								"tokens"
							]
						}
					},
					"response": []
				},
				{
					"name": "User - Remove Push Notification Token",
					"event": [
						{
							"listen": "test",
							"script": {
								"id": "007abc26-ee03-417b-a697-76e9fbd9f775",
								"exec": [
									"pm.test(\"should be 200\", function() {",
									"    pm.response.to.have.status(200);",
									"})"
								],
								"type": "text/javascript"
							}
						}
					],
					"request": {
						"auth": {
							"type": "bearer",
							"bearer": [
								{
									"key": "token",
									"value": "{{user_token}}",
									"type": "string"
								}
							]
						},
						"method": "DELETE",
						"header": [
							{
								"key": "Content-Type",
								"name": "Content-Type",
								"value": "application/json",
								"type": "text"
							}
						],
						"body": {
							"mode": "raw",
							"raw": ""
						},
						"url": {
							"raw": "http://{{server}}/users/tokens/{{last_push_notification_token_id}}",
							"protocol": "http",
							"host": [
								"{{server}}"
							],
							"path": [
								"users",
								"tokens",
								"{{last_push_notification_token_id}}"
							]
						}
					},
					"response": []
				},
				{
					"name": "User - Show Specific Users Push Notification Tokens",
					"event": [
						{
							"listen": "test",
							"script": {
								"id": "3a43b32d-797c-4fb5-8830-0623c9283d9b",
								"exec": [
									"pm.test(\"should be 200\", function() {",
									"    pm.response.to.have.status(200);",
									"})",
									"",
									"let json = JSON.parse(responseBody);",
									"",
									"pm.test(\"one push notification token should be removed\", function(){",
									"    pm.expect(json.length).to.equal(1);",
									"    pm.expect(json[0].token_source).to.equal(\"example_token_source\");",
									"    pm.expect(json[0].token_source).to.equal(\"example_token_source\");",
									"    pm.expect(json[0].token).to.equal(\"example_token\");",
									"});"
								],
								"type": "text/javascript"
							}
						}
					],
					"request": {
						"auth": {
							"type": "bearer",
							"bearer": [
								{
									"key": "token",
									"value": "{{user_token}}",
									"type": "string"
								}
							]
						},
						"method": "GET",
						"header": [],
						"body": {
							"mode": "raw",
							"raw": ""
						},
						"url": {
							"raw": "http://{{server}}/users/{{last_user_id}}/tokens",
							"protocol": "http",
							"host": [
								"{{server}}"
							],
							"path": [
								"users",
								"{{last_user_id}}",
								"tokens"
							]
						}
					},
					"response": []
				}
			]
		}
	]
}<|MERGE_RESOLUTION|>--- conflicted
+++ resolved
@@ -1,10 +1,6 @@
 {
 	"info": {
-<<<<<<< HEAD
-		"_postman_id": "4accf565-5867-4db6-aff2-733b12c611a5",
-=======
 		"_postman_id": "b4cee717-e2ca-448d-bd45-bdcd5ab7ff3c",
->>>>>>> 562825ad
 		"name": "bigneon-tests",
 		"schema": "https://schema.getpostman.com/json/collection/v2.1.0/collection.json"
 	},
@@ -513,6 +509,9 @@
 							}
 						}
 					],
+					"protocolProfileBehavior": {
+						"disableBodyPruning": true
+					},
 					"request": {
 						"auth": {
 							"type": "bearer",
@@ -8349,6 +8348,9 @@
 							}
 						}
 					],
+					"protocolProfileBehavior": {
+						"disableBodyPruning": true
+					},
 					"request": {
 						"auth": {
 							"type": "bearer",
